--- conflicted
+++ resolved
@@ -146,7 +146,6 @@
             collectionDefinition.Id = "SampleCollectionWithCustomIndexPolicy";
             collectionDefinition.IndexingPolicy.IndexingMode = IndexingMode.Lazy;
 
-<<<<<<< HEAD
             DocumentCollection collectionWithLazyIndexing = await client.CreateDocumentCollectionAsync(
                 UriFactory.CreateDatabaseUri(databaseName),
                 collectionDefinition,
@@ -154,24 +153,10 @@
 
             Console.WriteLine("1.2. Created Collection {0}, with custom index policy \n{1}", collectionWithLazyIndexing.Id, collectionWithLazyIndexing.IndexingPolicy);
         }
+        
         private static async Task GetAndChangeCollectionPerformance(DocumentCollection simpleCollection)
         {
-=======
-            //***********************************************************************************************
-            // 1.3 - Create collection with OfferType set
-            //***********************************************************************************************
-            // By default a collection is created with the lowest performance tier, S1
-            // You can set this when creating a collection by supplying a value for RequestOptions.OfferType
-            collectionSpec = new DocumentCollection
-            {
-                Id = "SampleCollectionWithS2OfferType"
-            };
-
-            c2 = await client.CreateDocumentCollectionAsync(database.SelfLink, collectionSpec, new RequestOptions { OfferType="S2" });
-
-            Console.WriteLine("1.3. Created Collection {0}, with OfferType of S2\n", c2.Id);
-
->>>>>>> 93ffad9f
+
             //*********************************************************************************************
             // Get configured performance (reserved throughput) of a DocumentCollection
             //
@@ -187,16 +172,16 @@
             // Change performance (reserved throughput) of DocumentCollection
             //    Let's change the performance of the collection to 500 RU/s
             //******************************************************************************************************************
-            offer.OfferThroughput = 500;
-            Offer replaced = await client.ReplaceOfferAsync(offer);
-
-            Console.WriteLine("\n3. Replaced Offer. Throughput is now {0}.\n", replaced.OfferThroughput);
+
+            Offer replaced = await client.ReplaceOfferAsync(new OfferV2 { Content = new OfferContentV2(500) });
+            Console.WriteLine("\n3. Replaced Offer. Offer is now {0}.\n", replaced);
 
             // Get the offer again after replace
             offer = client.CreateOfferQuery().Where(o => o.ResourceLink == simpleCollection.SelfLink).AsEnumerable().Single();
 
-            Console.WriteLine("3. Found Offer \n{0}\nusing collection's ResourceId {1}.\n", offer, simpleCollection.ResourceId);
-        }
+            Console.WriteLine("3. Found Offer \n{0}\n using collection's ResourceId {1}.\n", offer, simpleCollection.ResourceId);
+        }
+        
         private static async Task ReadCollectionProperties()
         {
             //*************************************************
