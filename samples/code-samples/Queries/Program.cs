﻿namespace DocumentDB.Samples.Queries
{
    using DocumentDB.Samples.Shared.Twitter;
    using DocumentDB.Samples.Shared.Util;
    using Microsoft.Azure.Documents;
    using Microsoft.Azure.Documents.Client;
    using Microsoft.Azure.Documents.Linq;
    using Newtonsoft.Json;
    using Newtonsoft.Json.Serialization;
    using System;
    using System.Collections.Generic;
    using System.Configuration;
    using System.Linq;
    using System.Threading.Tasks;

    //------------------------------------------------------------------------------------------------
    // This sample demonstrates the use of LINQ and SQL Query Grammar to query DocumentDB Service
    // For additional examples using the SQL query grammer refer to the SQL Query Tutorial available 
    // at https://azure.microsoft.com/documentation/articles/documentdb-sql-query/.
    // There is also an interactive Query Demo web application where you can try out different 
    // SQL queries available at https://www.documentdb.com/sql/demo.  
    //------------------------------------------------------------------------------------------------

    public class Program
    {
        private static DocumentClient client;

        // Assign an id for your database & collection 
        private static readonly string DatabaseName = ConfigurationManager.AppSettings["DatabaseId"];
        private static readonly string CollectionName = ConfigurationManager.AppSettings["CollectionId"];

        // Read the DocumentDB endpointUrl and authorizationKeys from config
        // These values are available from the Azure Management Portal on the DocumentDB Account Blade under "Keys"
        // NB > Keep these values in a safe & secure location. Together they provide Administrative access to your DocDB account
        private static readonly string endpointUrl = ConfigurationManager.AppSettings["EndPointUrl"];
        private static readonly string authorizationKey = ConfigurationManager.AppSettings["AuthorizationKey"];

        // Set to true for this sample since it deals with different kinds of queries.
        private static readonly FeedOptions DefaultOptions = new FeedOptions { EnableCrossPartitionQuery = true };

        public static void Main(string[] args)
        {
            try
            {
                //Get a Document client
                using (client = new DocumentClient(new Uri(endpointUrl), authorizationKey))
                {
                    RunDemoAsync(DatabaseName, CollectionName).Wait();
                }
            }
#if !DEBUG
            catch (Exception e)
            {
                LogException(e);
            }
#endif
            finally
            {
                Console.WriteLine("End of demo, press any key to exit.");
                Console.ReadKey();
            }
        }

        private static async Task RunDemoAsync(string databaseId, string collectionId)
        {
            //Get, or Create, the Database
            Database database = await GetNewDatabaseAsync(databaseId);

            //Get, or Create, the Document Collection
            DocumentCollection collection = await GetOrCreateCollectionAsync(databaseId, collectionId);
            
            //Create documents needed for query samples
            await CreateDocuments(collection.SelfLink);

            //--------------------------------------------------------------------------------------------------------
            // There are three ways of writing queries in the .NET SDK for DocumentDB, 
            // using the SQL Query Grammar, using LINQ Provider with Query and with Lambda. 
            // This sample will show each query using all methods. 
            // It is entirely up to you which style of query you write as they result in exactly the same query being 
            // executed on the service. 
            // 
            // There are some occasions when one syntax has advantages over others, but it's your choice which to use when
            //--------------------------------------------------------------------------------------------------------
            
            // Querying for all documents
            QueryAllDocuments(collection.SelfLink);

            // Querying for equality using ==
            QueryWithEquality(collection.SelfLink);

            // Querying for inequality using != and NOT
            QueryWithInequality(collection.SelfLink);
            
            // Querying using range operators like >, <, >=, <=
            QueryWithRangeOperatorsOnNumbers(collection.SelfLink);

            // Querying using range operators against strings. Needs a different indexing policy or the EnableScanInQuery directive.
            QueryWithRangeOperatorsOnStrings(collection.SelfLink);

            // Querying with order by
            QueryWithOrderBy(collection.SelfLink);

            // Work with subdocuments
            QueryWithSubdocuments(collection.SelfLink);

            // Query with Intra-document Joins
            QueryWithJoins(collection.SelfLink);

            // Query with string, math and array operators
            QueryWithStringMathAndArrayOperators(collection.SelfLink);

            // Query with parameterized SQL using SqlQuerySpec
            QueryWithSqlQuerySpec(collection.SelfLink);
            
            // Query with explict Paging
            await QueryWithPagingAsync(collection.SelfLink);
            
            //Cleanup
             await client.DeleteDatabaseAsync(database.SelfLink);
        }

        private static void QueryAllDocuments(string collectionLink)
        {
            // LINQ Query
<<<<<<< HEAD
            var families = 
                from f in client.CreateDocumentQuery<Family>(collectionLink, DefaultOptions)
=======
            var query = 
                from f in client.CreateDocumentQuery<Family>(collectionLink)
>>>>>>> 93ffad9f
                select f;

            var families = query.ToList();
            Assert("Expected two families", families.Count == 2);

            // LINQ Lambda
<<<<<<< HEAD
            families = client.CreateDocumentQuery<Family>(collectionLink, DefaultOptions);
            Assert("Expected two families", families.ToList().Count == 2);
            
            // SQL
            families = client.CreateDocumentQuery<Family>(collectionLink, "SELECT * FROM Families", DefaultOptions);
            Assert("Expected two families", families.ToList().Count == 2);
=======
            query = client.CreateDocumentQuery<Family>(collectionLink);            
            families = query.ToList();

            Assert("Expected two families", families.Count == 2);
            
            // SQL
            query = client.CreateDocumentQuery<Family>(collectionLink, "SELECT * FROM Families");
            families = query.ToList();

            Assert("Expected two families", families.Count == 2);
>>>>>>> 93ffad9f
        }

        private static void QueryWithSqlQuerySpec(string collectionLink)
        {
            // Simple query with a single property equality comparison
            // in SQL with SQL parameterization instead of inlining the 
            // parameter values in the query string
            // LINQ Query -- Id == "value"
            var query = client.CreateDocumentQuery<Family>(collectionLink, new SqlQuerySpec()
                {
                    QueryText = "SELECT * FROM Families f WHERE (f.id = @id)",
                    Parameters = new SqlParameterCollection() 
                    { 
                        new SqlParameter("@id", "AndersenFamily")
                    }
                }, DefaultOptions);

            var families = query.ToList();
            Assert("Expected only 1 family", families.Count == 1);

            // Query using two properties within each document. WHERE Id == "" AND Address.City == ""
            // notice here how we are doing an equality comparison on the string value of City

            query = client.CreateDocumentQuery<Family>(
                collectionLink, 
                new SqlQuerySpec()
                {
                    QueryText = "SELECT * FROM Families f WHERE f.id = @id AND f.Address.City = @city",
                    Parameters = new SqlParameterCollection() 
                    {
                        new SqlParameter("@id", "AndersenFamily"), 
                        new SqlParameter("@city", "Seattle")
                    }
                }, DefaultOptions);

            families = query.ToList();
            Assert("Expected only 1 family", families.Count == 1);
        }

        private static void QueryWithEquality(string collectionLink)
        {
            // Simple query with a single property equality comparison
            QueryWithEqualsOnId(collectionLink);

            // Query using two properties within each document (WHERE Id == "" AND Address.City == "")
            // Notice here how we are doing an equality comparison on the string value of City
            QueryWithAndFilter(collectionLink);

            //Query using a filter on two properties and include a custom projection
            //in to a new anonymous type
            QueryWithAndFilterAndProjection(collectionLink);
        }

        private static void QueryWithAndFilterAndProjection(string collectionLink)
        {
            // LINQ Query -- Id == "value" OR City == "value"
            var query =
                from f in client.CreateDocumentQuery<Family>(collectionLink, DefaultOptions)
                where f.Id == "AndersenFamily" || f.Address.City == "NY"
                select new { Name = f.LastName, City = f.Address.City };

<<<<<<< HEAD
            var query2 = client.CreateDocumentQuery<Family>(
                collectionLink, 
                new FeedOptions { MaxItemCount = 1, EnableCrossPartitionQuery = true })
                .Where(d => d.LastName == "Andersen")
                .Select(f => new { Name = f.LastName })
                .AsDocumentQuery();

            foreach (var item in query.ToList())
=======
            var items = query.ToList();
            foreach (var item in items)
>>>>>>> 93ffad9f
            {
                Console.WriteLine("The {0} family live in {1}", item.Name, item.City);
            }

            // LINQ Lambda -- Id == "value" OR City == "value"
            query = client.CreateDocumentQuery<Family>(collectionLink, DefaultOptions)
                       .Where(f => f.Id == "AndersenFamily" || f.Address.City == "NY")
                       .Select(f => new { Name = f.LastName, City = f.Address.City });

            items = query.ToList();
            foreach (var item in items)
            {
                Console.WriteLine("The {0} family live in {1}", item.Name, item.City);
            }

            // SQL -- Id == "value" OR City == "value"
            var q = client.CreateDocumentQuery(collectionLink,
                "SELECT f.LastName AS Name, f.Address.City AS City " +
                "FROM Families f " +
<<<<<<< HEAD
                "WHERE f.id='AndersenFamily' OR f.Address.City='NY'", DefaultOptions);

=======
                "WHERE f.id='AndersenFamily' OR f.Address.City='NY'");
            
>>>>>>> 93ffad9f
            foreach (var item in q.ToList())
            {
                Console.WriteLine("The {0} family live in {1}", item.Name, item.City);
            }
        }

        private static void QueryWithAndFilter(string collectionLink)
        {
            // LINQ Query
<<<<<<< HEAD
            var families = from f in client.CreateDocumentQuery<Family>(collectionLink, DefaultOptions)
=======
            var query = from f in client.CreateDocumentQuery<Family>(collectionLink)
>>>>>>> 93ffad9f
                       where f.Id == "AndersenFamily" && f.Address.City == "Seattle"
                       select f;

            var families = query.ToList();
            Assert("Expected only 1 family", families.Count == 1);

            // LINQ Lambda -- Id == "value" AND City == "value"
<<<<<<< HEAD
            families = client.CreateDocumentQuery<Family>(collectionLink, DefaultOptions)
                .Where(f => f.Id == "AndersenFamily" && f.Address.City == "Seattle");
=======
            query = client.CreateDocumentQuery<Family>(collectionLink).Where(f => f.Id == "AndersenFamily" && f.Address.City == "Seattle");
            families = query.ToList();
>>>>>>> 93ffad9f
            Assert("Expected only 1 family", families.ToList().Count == 1);

            // SQL -- Id == "value" AND City == "value"
            query = client.CreateDocumentQuery<Family>(
                collectionLink,
<<<<<<< HEAD
                "SELECT * FROM Families f WHERE f.id='AndersenFamily' AND f.Address.City='Seattle'",
                DefaultOptions);

=======
                "SELECT * FROM Families f WHERE f.id='AndersenFamily' AND f.Address.City='Seattle'");
            families = query.ToList();
>>>>>>> 93ffad9f
            Assert("Expected only 1 family", families.ToList().Count == 1);
        }

        private static void QueryWithEqualsOnId(string collectionLink)
        {
            // LINQ Query -- Id == "value"
<<<<<<< HEAD
            var families =
                from f in client.CreateDocumentQuery<Family>(collectionLink, DefaultOptions)
=======
            var query =
                from f in client.CreateDocumentQuery<Family>(collectionLink)
>>>>>>> 93ffad9f
                where f.Id == "AndersenFamily"
                select f;

            var families = query.ToList();
            Assert("Expected only 1 family", families.Count == 1);

            // LINQ Lambda -- Id == "value"
<<<<<<< HEAD
            families = client.CreateDocumentQuery<Family>(collectionLink, DefaultOptions).Where(f => f.Id == "AndersenFamily");
            Assert("Expected only 1 family", families.ToList().Count == 1);

            // SQL -- Id == "value"
            families = client.CreateDocumentQuery<Family>(
                collectionLink, 
                "SELECT * FROM Families f WHERE f.id='AndersenFamily'", 
                DefaultOptions);
=======
            query = client.CreateDocumentQuery<Family>(collectionLink).Where(f => f.Id == "AndersenFamily");
            families = query.ToList();
            Assert("Expected only 1 family", families.ToList().Count == 1);

            // SQL -- Id == "value"
            query = client.CreateDocumentQuery<Family>(collectionLink, "SELECT * FROM Families f WHERE f.id='AndersenFamily'");
            families = query.ToList();
>>>>>>> 93ffad9f
            Assert("Expected only 1 family", families.ToList().Count == 1);
        }

        private static void QueryWithInequality(string collectionLink)
        {
            // Simple query with a single property inequality comparison
            // LINQ Query
<<<<<<< HEAD
            var families = from f in client.CreateDocumentQuery<Family>(collectionLink, DefaultOptions)
=======
            var query = from f in client.CreateDocumentQuery<Family>(collectionLink)
>>>>>>> 93ffad9f
                           where f.Id != "AndersenFamily"
                           select f;

            var families = query.ToList();
            Assert("Expected only 1 family", families.Count == 1);
            
            // LINQ Lambda
<<<<<<< HEAD
            families = client.CreateDocumentQuery<Family>(collectionLink, DefaultOptions)
=======
            query = client.CreateDocumentQuery<Family>(collectionLink)
>>>>>>> 93ffad9f
                       .Where(f => f.Id != "AndersenFamily");

            families = query.ToList();
            Assert("Expected only 1 family", families.Count == 1);
            

            // SQL - in SQL you can use <> interchangably with != for "not equals"
<<<<<<< HEAD
            families = client.CreateDocumentQuery<Family>(
                collectionLink, 
                "SELECT * FROM Families f WHERE f.id <> 'AndersenFamily'",
                DefaultOptions);

            Assert("Expected only 1 family", families.ToList().Count == 1);
            
            //combine equality and inequality
            families = 
                from f in client.CreateDocumentQuery<Family>(collectionLink, DefaultOptions)
=======
            query = client.CreateDocumentQuery<Family>(collectionLink, "SELECT * FROM Families f WHERE f.id <> 'AndersenFamily'");
            families = query.ToList();
            Assert("Expected only 1 family", families.ToList().Count == 1);
            
            //combine equality and inequality
            query = 
                from f in client.CreateDocumentQuery<Family>(collectionLink)
>>>>>>> 93ffad9f
                where f.Id == "Wakefield" && f.Address.City != "NY"
                select f;

            families = query.ToList();
            Assert("Expected no results", families.Count == 0);

            query = client.CreateDocumentQuery<Family>(
                collectionLink, 
                "SELECT * FROM Families f WHERE f.id = 'AndersenFamily' AND f.Address.City != 'NY'",
                DefaultOptions);

            families = query.ToList();
            Assert("Expected only 1 family", families.Count == 1);
        }

        private static void QueryWithRangeOperatorsOnNumbers(string collectionLink)
        {
            // LINQ Query
<<<<<<< HEAD
            var families = from f in client.CreateDocumentQuery<Family>(collectionLink, DefaultOptions)
=======
            var query = from f in client.CreateDocumentQuery<Family>(collectionLink)
>>>>>>> 93ffad9f
                           where f.Children[0].Grade > 5
                           select f;

            var families = query.ToList();
            Assert("Expected only 1 family", families.Count == 1);

            // LINQ Lambda
<<<<<<< HEAD
            families = client.CreateDocumentQuery<Family>(collectionLink, DefaultOptions)
=======
            query = client.CreateDocumentQuery<Family>(collectionLink)
>>>>>>> 93ffad9f
                       .Where(f => f.Children[0].Grade > 5);

            families = query.ToList();
            Assert("Expected only 1 family", families.Count == 1);

            // SQL
<<<<<<< HEAD
            families = client.CreateDocumentQuery<Family>(collectionLink,
                "SELECT * FROM Families f WHERE f.Children[0].Grade > 5",
                DefaultOptions);
=======
            query = client.CreateDocumentQuery<Family>(collectionLink,
                "SELECT * FROM Families f WHERE f.Children[0].Grade > 5");
>>>>>>> 93ffad9f

            families = query.ToList();
            Assert("Expected only 1 family", families.Count == 1);
        }


        private static void QueryWithOrderBy(string collectionLink)
        {
            // Order by with numbers. Works with default IndexingPolicy
            QueryWithOrderByNumbers(collectionLink);

            // Order by with strings. Needs custom indexing policy. See GetOrCreateCollectionAsync
            QueryWithOrderByStrings(collectionLink);
        }

        private static void QueryWithRangeOperatorsOnStrings(string collectionLink)
        {
            // SQL Query (can't do this in LINQ)
            var query = client.CreateDocumentQuery<Family>(
                collectionLink, 
                "SELECT * FROM Families f WHERE f.Address.State > 'NY'", 
<<<<<<< HEAD
                new FeedOptions { EnableScanInQuery = true, EnableCrossPartitionQuery = true });
            
            Assert("Expected only 1 family", families.ToList().Count == 1);
=======
                new FeedOptions { EnableScanInQuery = true });

            var families = query.ToList();
            Assert("Expected only 1 family", families.Count == 1);
>>>>>>> 93ffad9f
        }

        private static void QueryWithOrderByNumbers(string collectionLink)
        {
            // LINQ Query
<<<<<<< HEAD
            var familiesLinqQuery = 
                from f in client.CreateDocumentQuery<Family>(collectionLink, DefaultOptions)
                where f.LastName == "Andersen"
                orderby f.Children[0].Grade
                select f;

            Assert("Expected 1 families", familiesLinqQuery.ToList().Count == 1);

            // LINQ Lambda
            familiesLinqQuery = client.CreateDocumentQuery<Family>(collectionLink, DefaultOptions)
                .Where(f => f.LastName == "Andersen")
                .OrderBy(f => f.Children[0].Grade);

            Assert("Expected 1 families", familiesLinqQuery.ToList().Count == 1);

            // SQL
            var familiesSqlQuery = client.CreateDocumentQuery<Family>(
                collectionLink,
                "SELECT * FROM Families f WHERE f.LastName = 'Andersen' ORDER BY f.Children[0].Grade",
                DefaultOptions);

            Assert("Expected 1 families", familiesSqlQuery.ToList().Count == 1);
=======
            var query = from f in client.CreateDocumentQuery<Family>(collectionLink)
                           orderby f.Children[0].Grade
                           select f;

            var families = query.ToList();
            Assert("Expected 2 families", families.Count == 2);

            // LINQ Lambda
            query = client.CreateDocumentQuery<Family>(collectionLink)
                       .OrderBy(f => f.Children[0].Grade);

            families = query.ToList();
            Assert("Expected 2 families", families.Count == 2);

            // SQL
            var q = client.CreateDocumentQuery<Family>(collectionLink,
                "SELECT * FROM Families f ORDER BY f.Children[0].Grade");

            families = q.ToList();
            Assert("Expected 2 families", families.Count == 2);
>>>>>>> 93ffad9f
        }

        private static void QueryWithOrderByStrings(string collectionLink)
        {
            // LINQ Query
<<<<<<< HEAD
            var familiesLinqQuery = from f in client.CreateDocumentQuery<Family>(collectionLink, DefaultOptions)
=======
            var query = from f in client.CreateDocumentQuery<Family>(collectionLink)
>>>>>>> 93ffad9f
                           where f.LastName == "Andersen"
                           orderby f.Address.State descending
                           select f;

            var families = query.ToList();
            Assert("Expected only 1 family", families.Count == 1);

            // LINQ Lambda
<<<<<<< HEAD
            familiesLinqQuery = client.CreateDocumentQuery<Family>(collectionLink, DefaultOptions)
=======
            query = client.CreateDocumentQuery<Family>(collectionLink)
>>>>>>> 93ffad9f
                       .Where(f => f.LastName == "Andersen")
                       .OrderByDescending(f => f.Address.State);

            families = query.ToList();
            Assert("Expected only 1 family", families.Count == 1);

            // SQL
<<<<<<< HEAD
            var familiesSqlQuery = client.CreateDocumentQuery<Family>(
                collectionLink,
                "SELECT * FROM Families f WHERE f.LastName = 'Andersen' ORDER BY f.Address.State DESC",
                DefaultOptions);
=======
            var q = client.CreateDocumentQuery<Family>(collectionLink,
                "SELECT * FROM Families f WHERE f.LastName = 'Andersen' ORDER BY f.Address.State DESC");
>>>>>>> 93ffad9f

            families = q.ToList();
            Assert("Expected only 1 family", families.Count == 1);
        }

        private static void QueryWithSubdocuments(string collectionLink)
        {
            // DocumentDB supports the selection of sub-documents on the server, there
            // is no need to send down the full family record if all you want to display
            // is a single child

            // SQL
<<<<<<< HEAD
            var childrenSqlQuery = client.CreateDocumentQuery<Child>(
                collectionLink,
                "SELECT c FROM c IN f.Children", 
                DefaultOptions).ToList();
=======
            var query = client.CreateDocumentQuery<Child>(collectionLink,
                "SELECT c " +
                "FROM c IN f.Children");
>>>>>>> 93ffad9f

            var children = query.ToList();
            foreach (var child in children)
            {
                Console.WriteLine(JsonConvert.SerializeObject(child));
            }

            // LINQ Query
<<<<<<< HEAD
           var childrenLinqQuery = client.CreateDocumentQuery<Family>(collectionLink, DefaultOptions)
=======
           query = client.CreateDocumentQuery<Family>(collectionLink)
>>>>>>> 93ffad9f
                    .SelectMany(family => family.Children
                    .Select(c => c));

           children = query.ToList();
           foreach (var child in children)
           {
               Console.WriteLine(JsonConvert.SerializeObject(child));
           }
        }

        private static void QueryWithJoins(string collectionLink)
        {
            // DocumentDB supports the notion of a Intradocument Join, or a self-join
            // which will effectively flatten the hierarchy of a document, just like doing 
            // a self JOIN on a SQL table
            
            // Below are three queries involving JOIN, shown in SQL and in LINQ, each produces the exact same result set
            QueryWithSingleJoin(collectionLink);

            //now lets add a second level by joining the pets on to children which is joined to family
            QueryWithTwoJoins(collectionLink);

            // Now let's add a filter to our JOIN query
            QueryWithTwoJoinsAndFilter(collectionLink);
        }

        private static void QueryWithTwoJoinsAndFilter(string collectionLink)
        {
            var query = client.CreateDocumentQuery<dynamic>(collectionLink,
                    "SELECT f.id as family, c.FirstName AS child, p.GivenName AS pet " +
                    "FROM Families f " +
                    "JOIN c IN f.Children " +
                    "JOIN p IN c.Pets " +
                    "WHERE p.GivenName = 'Fluffy'",
                    DefaultOptions);

            var items = query.ToList();
            foreach (var item in items)
            {
                Console.WriteLine(item);
            }

            // LINQ
<<<<<<< HEAD
            familiesChildrenAndPets = client.CreateDocumentQuery<Family>(collectionLink, DefaultOptions)
=======
            query = client.CreateDocumentQuery<Family>(collectionLink)
>>>>>>> 93ffad9f
                    .SelectMany(family => family.Children
                    .SelectMany(child => child.Pets
                    .Where(pet => pet.GivenName == "Fluffy")
                    .Select(pet  => new
                    {
                        family = family.Id,
                        child = child.FirstName,
                        pet = pet.GivenName
                    }
                    )));

            items = query.ToList();
            foreach (var item in items)
            {
                Console.WriteLine(item);
            }
        }

        private static void QueryWithTwoJoins(string collectionLink)
        {
            // SQL
<<<<<<< HEAD
            var familiesChildrenAndPets = client.CreateDocumentQuery<dynamic>(
                collectionLink,
=======
            var query = client.CreateDocumentQuery<dynamic>(collectionLink,
>>>>>>> 93ffad9f
                "SELECT f.id as family, c.FirstName AS child, p.GivenName AS pet " +
                "FROM Families f " +
                "JOIN c IN f.Children " +
                "JOIN p IN c.Pets ",
                DefaultOptions);

            var items = query.ToList();
            foreach (var item in items)
            {
                Console.WriteLine(item);
            }

            // LINQ
<<<<<<< HEAD
            familiesChildrenAndPets = client.CreateDocumentQuery<Family>(collectionLink, DefaultOptions)
=======
            query = client.CreateDocumentQuery<Family>(collectionLink)
>>>>>>> 93ffad9f
                    .SelectMany(family => family.Children
                    .SelectMany(child => child.Pets
                    .Select(pet => new
                    {
                        family = family.Id,
                        child = child.FirstName,
                        pet = pet.GivenName
                    }
                    )));

            items = query.ToList();
            foreach (var item in items)
            {
                Console.WriteLine(item);
            }
        }

        private static void QueryWithSingleJoin(string collectionLink)
        {

            // SQL
            var query = client.CreateDocumentQuery(collectionLink,
                "SELECT f.id " +
                "FROM Families f " +
                "JOIN c IN f.Children", DefaultOptions);

            var items = query.ToList();
            foreach (var item in items)
            {
                Console.WriteLine(JsonConvert.SerializeObject(item));
            }

            // LINQ
<<<<<<< HEAD
            familiesAndChildren = client.CreateDocumentQuery<Family>(collectionLink, DefaultOptions)
=======
            query = client.CreateDocumentQuery<Family>(collectionLink)
>>>>>>> 93ffad9f
                    .SelectMany(family => family.Children
                    .Select(c => family.Id));

            items = query.ToList();
            foreach (var item in items)
            {
                Console.WriteLine(JsonConvert.SerializeObject(item));
            }
        }

        private static void QueryWithStringMathAndArrayOperators(string collectionLink)
        {
            // Find all families where the lastName starts with "An" -> should return the Andersens
<<<<<<< HEAD
            IQueryable<Family> results = client.CreateDocumentQuery<Family>(
                collectionLink, 
                "SELECT * FROM family WHERE STARTSWITH(family.LastName, 'An')", 
                DefaultOptions);
=======
            var results = client.CreateDocumentQuery<Family>(collectionLink, "SELECT * FROM family WHERE STARTSWITH(family.LastName, 'An')");
>>>>>>> 93ffad9f
            Assert("Expected only 1 family", results.AsEnumerable().Count() == 1);

            // Same query in LINQ. You can also use other operators like string.Contains(), string.EndsWith(), string.Trim(), etc.
            results = client.CreateDocumentQuery<Family>(collectionLink, DefaultOptions)
                .Where(family => family.LastName.StartsWith("An"));
            Assert("Expected only 1 family", results.AsEnumerable().Count() == 1);

            // Round down numbers using FLOOR
<<<<<<< HEAD
            IQueryable<int> numericResults = client.CreateDocumentQuery<int>(
                collectionLink, 
                "SELECT VALUE FLOOR(family.Children[0].Grade) FROM family",
                DefaultOptions);
=======
            var numericResults = client.CreateDocumentQuery<int>(collectionLink, "SELECT VALUE FLOOR(family.Children[0].Grade) FROM family");
>>>>>>> 93ffad9f
            Assert("Expected grades [5, 2]", numericResults.AsEnumerable().SequenceEqual(new [] { 5, 8 }));

            // Same query in LINQ. You can also use other Math operators
            numericResults = client.CreateDocumentQuery<Family>(collectionLink, DefaultOptions)
                .Select(family => (int)Math.Round((double)family.Children[0].Grade));
            Assert("Expected grades [5, 2]", numericResults.AsEnumerable().SequenceEqual(new[] { 5, 8 }));

            // Get number of children using ARRAY_LENGTH
            numericResults = client.CreateDocumentQuery<int>(
                collectionLink, 
                "SELECT VALUE ARRAY_LENGTH(family.Children) FROM family",
                DefaultOptions);
            Assert("Expected children count [1, 2]", numericResults.AsEnumerable().SequenceEqual(new[] { 1, 2 }));

            // Same query in LINQ
            numericResults = client.CreateDocumentQuery<Family>(collectionLink, DefaultOptions)
                .Select(family => family.Children.Count());
            Assert("Expected children count [1, 2]", numericResults.AsEnumerable().SequenceEqual(new[] { 1, 2 }));
        }
        
        private static async Task QueryWithPagingAsync(string collectionLink)
        {
            // The .NET client automatically iterates through all the pages of query results 
            // Developers can explicitly control paging by creating an IDocumentQueryable 
            // using the IQueryable object, then by reading the ResponseContinuationToken values 
            // and passing them back as RequestContinuationToken in FeedOptions.
            
            List<Family> families = new List<Family>();

            // tell server we only want 1 record
            FeedOptions options = new FeedOptions { MaxItemCount = 1, EnableCrossPartitionQuery = true };

            // using AsDocumentQuery you get access to whether or not the query HasMoreResults
            // If it does, just call ExecuteNextAsync until there are no more results
            // No need to supply a continuation token here as the server keeps track of progress
            var query = client.CreateDocumentQuery<Family>(collectionLink, options).AsDocumentQuery();
            while (query.HasMoreResults)
            {
                foreach (Family family in await query.ExecuteNextAsync())
                {
                    families.Add(family);
                }
            }

            // The above sample works fine whilst in a loop as above, but 
            // what if you load a page of 1 record and then in a different 
            // Session at a later stage want to continue from where you were?
            // well, now you need to capture the continuation token 
            // and use it on subsequent queries

            query = client.CreateDocumentQuery<Family>(
                collectionLink, 
                new FeedOptions { MaxItemCount = 1, EnableCrossPartitionQuery = true }).AsDocumentQuery();

            var feedResponse = await query.ExecuteNextAsync<Family>();
            string continuation = feedResponse.ResponseContinuation;

            foreach (var f in feedResponse.AsEnumerable().OrderBy(f => f.Id))
            {
                if (f.Id != "AndersenFamily") throw new ApplicationException("Should only be the first family");   
            } 

            // Now the second time around use the contiuation token you got
            // and start the process from that point
            query = client.CreateDocumentQuery<Family>(
                collectionLink, 
                new FeedOptions
                {
                    MaxItemCount = 1,
                    RequestContinuation = continuation,
                    EnableCrossPartitionQuery = true
                }).AsDocumentQuery();

            feedResponse = await query.ExecuteNextAsync<Family>();
            
            foreach (var f in feedResponse.AsEnumerable().OrderBy(f => f.Id))
            {
                if (f.Id != "WakefieldFamily") throw new ApplicationException("Should only be the second family");
            }
        }

        /// <summary>
        /// Creates the documents used in this Sample
        /// </summary>
        /// <param name="collectionLink">The selfLink property for the DocumentCollection where documents will be created.</param>
        /// <returns>None</returns>
        private static async Task CreateDocuments(string collectionLink)
        {
            Family AndersonFamily = new Family
            {
                Id = "AndersenFamily",
                LastName = "Andersen",
                Parents =  new Parent[] {
                    new Parent { FirstName = "Thomas" },
                    new Parent { FirstName = "Mary Kay"}
                },
                Children = new Child[] {
                    new Child
                    { 
                        FirstName = "Henriette Thaulow", 
                        Gender = "female", 
                        Grade = 5, 
                        Pets = new [] {
                            new Pet { GivenName = "Fluffy" } 
                        }
                    } 
                },
                Address = new Address { State = "WA", County = "King", City = "Seattle" },
                IsRegistered = true
            };

            await client.CreateDocumentAsync(collectionLink, AndersonFamily);

            Family WakefieldFamily = new Family
            {
                Id = "WakefieldFamily",
                LastName = "Wakefield",
                Parents = new [] {
                    new Parent { FamilyName= "Wakefield", FirstName= "Robin" },
                    new Parent { FamilyName= "Miller", FirstName= "Ben" }
                },
                Children = new Child[] {
                    new Child
                    {
                        FamilyName= "Merriam", 
                        FirstName= "Jesse", 
                        Gender= "female", 
                        Grade= 8,
                        Pets= new Pet[] {
                            new Pet { GivenName= "Goofy" },
                            new Pet { GivenName= "Shadow" }
                        }
                    },
                    new Child
                    {
                        FamilyName= "Miller", 
                        FirstName= "Lisa", 
                        Gender= "female", 
                        Grade= 1
                    }
                },
                Address = new Address { State = "NY", County = "Manhattan", City = "NY" },
                IsRegistered = false
            };

            await client.CreateDocumentAsync(collectionLink, WakefieldFamily);
        }

        /// <summary>
        /// Get a DocuemntCollection by id, or create a new one if one with the id provided doesn't exist.
        /// </summary>
        /// <param name="id">The id of the DocumentCollection to search for, or create.</param>
        /// <returns>The matched, or created, DocumentCollection object</returns>
        private static async Task<DocumentCollection> GetOrCreateCollectionAsync(string databaseId, string collectionId)
        {
            DocumentCollection collection = client.CreateDocumentCollectionQuery(UriFactory.CreateDatabaseUri(databaseId))
                .Where(c => c.Id == collectionId)
                .ToArray()
                .SingleOrDefault();

            if (collection == null)
            {
                DocumentCollection collectionDefinition = new DocumentCollection();
                collectionDefinition.Id = collectionId;
                collectionDefinition.IndexingPolicy = new IndexingPolicy(new RangeIndex(DataType.String) { Precision = -1 });
                collectionDefinition.PartitionKey.Paths.Add("/LastName");

                collection = await DocumentClientHelper.CreateDocumentCollectionWithRetriesAsync(
                    client, 
                    databaseId, 
                    collectionDefinition,
                    400);
            }

            return collection;
        }
        
        /// <summary>
        /// Get a Database for this id. Delete if it already exists.
        /// </summary>
        /// <param id="id">The id of the Database to create.</param>
        /// <returns>The created Database object</returns>
        private static async Task<Database> GetNewDatabaseAsync(string id)
        {
            Database database = client.CreateDatabaseQuery().Where(c => c.Id == id).ToArray().FirstOrDefault();
            if (database != null)
            {
                await client.DeleteDatabaseAsync(database.SelfLink);
            }

            database = await client.CreateDatabaseAsync(new Database { Id = id });
            return database;
        }

        /// <summary>
        /// Log exception error message to the console
        /// </summary>
        /// <param name="e">The caught exception.</param>
        private static void LogException(Exception e)
        {
            ConsoleColor color = Console.ForegroundColor;
            Console.ForegroundColor = ConsoleColor.Red;

            Exception baseException = e.GetBaseException();
            if (e is DocumentClientException)
            {
                DocumentClientException de = (DocumentClientException)e;
                Console.WriteLine("{0} error occurred: {1}, Message: {2}", de.StatusCode, de.Message, baseException.Message);
            }
            else
            {
                Console.WriteLine("Error: {0}, Message: {1}", e.Message, baseException.Message);
            }

            Console.ForegroundColor = color;
        }

        private static void Assert(string message, bool condition)
        {
            if (!condition)
            {
                throw new ApplicationException(message);
            }
        }

        internal sealed class Parent
        {
            public string FamilyName { get; set; }
            public string FirstName { get; set; }
        }

        internal sealed class Child
        {
            public string FamilyName { get; set; }
            public string FirstName { get; set; }
            public string Gender { get; set; }
            public int Grade { get; set; }
            public Pet[] Pets { get; set; }
        }

        internal sealed class Pet
        {
            public string GivenName { get; set; }
        }

        internal sealed class Address
        {
            public string State { get; set; }
            public string County { get; set; }
            public string City { get; set; }
        }

        internal sealed class Family
        {
            [JsonProperty(PropertyName="id")]
            public string Id { get; set; }
            public string LastName { get; set; }
            public Parent[] Parents { get; set; }
            public Child[] Children { get; set; }
            public Address Address { get; set; }
            public bool IsRegistered { get; set; }
        }
    }
}<|MERGE_RESOLUTION|>--- conflicted
+++ resolved
@@ -122,38 +122,20 @@
         private static void QueryAllDocuments(string collectionLink)
         {
             // LINQ Query
-<<<<<<< HEAD
             var families = 
                 from f in client.CreateDocumentQuery<Family>(collectionLink, DefaultOptions)
-=======
-            var query = 
-                from f in client.CreateDocumentQuery<Family>(collectionLink)
->>>>>>> 93ffad9f
                 select f;
 
             var families = query.ToList();
             Assert("Expected two families", families.Count == 2);
 
             // LINQ Lambda
-<<<<<<< HEAD
             families = client.CreateDocumentQuery<Family>(collectionLink, DefaultOptions);
             Assert("Expected two families", families.ToList().Count == 2);
             
             // SQL
             families = client.CreateDocumentQuery<Family>(collectionLink, "SELECT * FROM Families", DefaultOptions);
             Assert("Expected two families", families.ToList().Count == 2);
-=======
-            query = client.CreateDocumentQuery<Family>(collectionLink);            
-            families = query.ToList();
-
-            Assert("Expected two families", families.Count == 2);
-            
-            // SQL
-            query = client.CreateDocumentQuery<Family>(collectionLink, "SELECT * FROM Families");
-            families = query.ToList();
-
-            Assert("Expected two families", families.Count == 2);
->>>>>>> 93ffad9f
         }
 
         private static void QueryWithSqlQuerySpec(string collectionLink)
@@ -215,7 +197,6 @@
                 where f.Id == "AndersenFamily" || f.Address.City == "NY"
                 select new { Name = f.LastName, City = f.Address.City };
 
-<<<<<<< HEAD
             var query2 = client.CreateDocumentQuery<Family>(
                 collectionLink, 
                 new FeedOptions { MaxItemCount = 1, EnableCrossPartitionQuery = true })
@@ -224,10 +205,6 @@
                 .AsDocumentQuery();
 
             foreach (var item in query.ToList())
-=======
-            var items = query.ToList();
-            foreach (var item in items)
->>>>>>> 93ffad9f
             {
                 Console.WriteLine("The {0} family live in {1}", item.Name, item.City);
             }
@@ -247,13 +224,8 @@
             var q = client.CreateDocumentQuery(collectionLink,
                 "SELECT f.LastName AS Name, f.Address.City AS City " +
                 "FROM Families f " +
-<<<<<<< HEAD
                 "WHERE f.id='AndersenFamily' OR f.Address.City='NY'", DefaultOptions);
 
-=======
-                "WHERE f.id='AndersenFamily' OR f.Address.City='NY'");
-            
->>>>>>> 93ffad9f
             foreach (var item in q.ToList())
             {
                 Console.WriteLine("The {0} family live in {1}", item.Name, item.City);
@@ -263,11 +235,7 @@
         private static void QueryWithAndFilter(string collectionLink)
         {
             // LINQ Query
-<<<<<<< HEAD
             var families = from f in client.CreateDocumentQuery<Family>(collectionLink, DefaultOptions)
-=======
-            var query = from f in client.CreateDocumentQuery<Family>(collectionLink)
->>>>>>> 93ffad9f
                        where f.Id == "AndersenFamily" && f.Address.City == "Seattle"
                        select f;
 
@@ -275,39 +243,23 @@
             Assert("Expected only 1 family", families.Count == 1);
 
             // LINQ Lambda -- Id == "value" AND City == "value"
-<<<<<<< HEAD
             families = client.CreateDocumentQuery<Family>(collectionLink, DefaultOptions)
                 .Where(f => f.Id == "AndersenFamily" && f.Address.City == "Seattle");
-=======
-            query = client.CreateDocumentQuery<Family>(collectionLink).Where(f => f.Id == "AndersenFamily" && f.Address.City == "Seattle");
-            families = query.ToList();
->>>>>>> 93ffad9f
             Assert("Expected only 1 family", families.ToList().Count == 1);
 
             // SQL -- Id == "value" AND City == "value"
             query = client.CreateDocumentQuery<Family>(
                 collectionLink,
-<<<<<<< HEAD
                 "SELECT * FROM Families f WHERE f.id='AndersenFamily' AND f.Address.City='Seattle'",
                 DefaultOptions);
-
-=======
-                "SELECT * FROM Families f WHERE f.id='AndersenFamily' AND f.Address.City='Seattle'");
-            families = query.ToList();
->>>>>>> 93ffad9f
             Assert("Expected only 1 family", families.ToList().Count == 1);
         }
 
         private static void QueryWithEqualsOnId(string collectionLink)
         {
             // LINQ Query -- Id == "value"
-<<<<<<< HEAD
             var families =
                 from f in client.CreateDocumentQuery<Family>(collectionLink, DefaultOptions)
-=======
-            var query =
-                from f in client.CreateDocumentQuery<Family>(collectionLink)
->>>>>>> 93ffad9f
                 where f.Id == "AndersenFamily"
                 select f;
 
@@ -315,7 +267,6 @@
             Assert("Expected only 1 family", families.Count == 1);
 
             // LINQ Lambda -- Id == "value"
-<<<<<<< HEAD
             families = client.CreateDocumentQuery<Family>(collectionLink, DefaultOptions).Where(f => f.Id == "AndersenFamily");
             Assert("Expected only 1 family", families.ToList().Count == 1);
 
@@ -324,15 +275,6 @@
                 collectionLink, 
                 "SELECT * FROM Families f WHERE f.id='AndersenFamily'", 
                 DefaultOptions);
-=======
-            query = client.CreateDocumentQuery<Family>(collectionLink).Where(f => f.Id == "AndersenFamily");
-            families = query.ToList();
-            Assert("Expected only 1 family", families.ToList().Count == 1);
-
-            // SQL -- Id == "value"
-            query = client.CreateDocumentQuery<Family>(collectionLink, "SELECT * FROM Families f WHERE f.id='AndersenFamily'");
-            families = query.ToList();
->>>>>>> 93ffad9f
             Assert("Expected only 1 family", families.ToList().Count == 1);
         }
 
@@ -340,11 +282,7 @@
         {
             // Simple query with a single property inequality comparison
             // LINQ Query
-<<<<<<< HEAD
             var families = from f in client.CreateDocumentQuery<Family>(collectionLink, DefaultOptions)
-=======
-            var query = from f in client.CreateDocumentQuery<Family>(collectionLink)
->>>>>>> 93ffad9f
                            where f.Id != "AndersenFamily"
                            select f;
 
@@ -352,11 +290,7 @@
             Assert("Expected only 1 family", families.Count == 1);
             
             // LINQ Lambda
-<<<<<<< HEAD
             families = client.CreateDocumentQuery<Family>(collectionLink, DefaultOptions)
-=======
-            query = client.CreateDocumentQuery<Family>(collectionLink)
->>>>>>> 93ffad9f
                        .Where(f => f.Id != "AndersenFamily");
 
             families = query.ToList();
@@ -364,7 +298,6 @@
             
 
             // SQL - in SQL you can use <> interchangably with != for "not equals"
-<<<<<<< HEAD
             families = client.CreateDocumentQuery<Family>(
                 collectionLink, 
                 "SELECT * FROM Families f WHERE f.id <> 'AndersenFamily'",
@@ -375,15 +308,6 @@
             //combine equality and inequality
             families = 
                 from f in client.CreateDocumentQuery<Family>(collectionLink, DefaultOptions)
-=======
-            query = client.CreateDocumentQuery<Family>(collectionLink, "SELECT * FROM Families f WHERE f.id <> 'AndersenFamily'");
-            families = query.ToList();
-            Assert("Expected only 1 family", families.ToList().Count == 1);
-            
-            //combine equality and inequality
-            query = 
-                from f in client.CreateDocumentQuery<Family>(collectionLink)
->>>>>>> 93ffad9f
                 where f.Id == "Wakefield" && f.Address.City != "NY"
                 select f;
 
@@ -402,11 +326,7 @@
         private static void QueryWithRangeOperatorsOnNumbers(string collectionLink)
         {
             // LINQ Query
-<<<<<<< HEAD
             var families = from f in client.CreateDocumentQuery<Family>(collectionLink, DefaultOptions)
-=======
-            var query = from f in client.CreateDocumentQuery<Family>(collectionLink)
->>>>>>> 93ffad9f
                            where f.Children[0].Grade > 5
                            select f;
 
@@ -414,25 +334,16 @@
             Assert("Expected only 1 family", families.Count == 1);
 
             // LINQ Lambda
-<<<<<<< HEAD
             families = client.CreateDocumentQuery<Family>(collectionLink, DefaultOptions)
-=======
-            query = client.CreateDocumentQuery<Family>(collectionLink)
->>>>>>> 93ffad9f
                        .Where(f => f.Children[0].Grade > 5);
 
             families = query.ToList();
             Assert("Expected only 1 family", families.Count == 1);
 
             // SQL
-<<<<<<< HEAD
             families = client.CreateDocumentQuery<Family>(collectionLink,
                 "SELECT * FROM Families f WHERE f.Children[0].Grade > 5",
                 DefaultOptions);
-=======
-            query = client.CreateDocumentQuery<Family>(collectionLink,
-                "SELECT * FROM Families f WHERE f.Children[0].Grade > 5");
->>>>>>> 93ffad9f
 
             families = query.ToList();
             Assert("Expected only 1 family", families.Count == 1);
@@ -454,22 +365,14 @@
             var query = client.CreateDocumentQuery<Family>(
                 collectionLink, 
                 "SELECT * FROM Families f WHERE f.Address.State > 'NY'", 
-<<<<<<< HEAD
                 new FeedOptions { EnableScanInQuery = true, EnableCrossPartitionQuery = true });
             
             Assert("Expected only 1 family", families.ToList().Count == 1);
-=======
-                new FeedOptions { EnableScanInQuery = true });
-
-            var families = query.ToList();
-            Assert("Expected only 1 family", families.Count == 1);
->>>>>>> 93ffad9f
         }
 
         private static void QueryWithOrderByNumbers(string collectionLink)
         {
             // LINQ Query
-<<<<<<< HEAD
             var familiesLinqQuery = 
                 from f in client.CreateDocumentQuery<Family>(collectionLink, DefaultOptions)
                 where f.LastName == "Andersen"
@@ -492,38 +395,12 @@
                 DefaultOptions);
 
             Assert("Expected 1 families", familiesSqlQuery.ToList().Count == 1);
-=======
-            var query = from f in client.CreateDocumentQuery<Family>(collectionLink)
-                           orderby f.Children[0].Grade
-                           select f;
-
-            var families = query.ToList();
-            Assert("Expected 2 families", families.Count == 2);
-
-            // LINQ Lambda
-            query = client.CreateDocumentQuery<Family>(collectionLink)
-                       .OrderBy(f => f.Children[0].Grade);
-
-            families = query.ToList();
-            Assert("Expected 2 families", families.Count == 2);
-
-            // SQL
-            var q = client.CreateDocumentQuery<Family>(collectionLink,
-                "SELECT * FROM Families f ORDER BY f.Children[0].Grade");
-
-            families = q.ToList();
-            Assert("Expected 2 families", families.Count == 2);
->>>>>>> 93ffad9f
         }
 
         private static void QueryWithOrderByStrings(string collectionLink)
         {
             // LINQ Query
-<<<<<<< HEAD
             var familiesLinqQuery = from f in client.CreateDocumentQuery<Family>(collectionLink, DefaultOptions)
-=======
-            var query = from f in client.CreateDocumentQuery<Family>(collectionLink)
->>>>>>> 93ffad9f
                            where f.LastName == "Andersen"
                            orderby f.Address.State descending
                            select f;
@@ -532,11 +409,7 @@
             Assert("Expected only 1 family", families.Count == 1);
 
             // LINQ Lambda
-<<<<<<< HEAD
             familiesLinqQuery = client.CreateDocumentQuery<Family>(collectionLink, DefaultOptions)
-=======
-            query = client.CreateDocumentQuery<Family>(collectionLink)
->>>>>>> 93ffad9f
                        .Where(f => f.LastName == "Andersen")
                        .OrderByDescending(f => f.Address.State);
 
@@ -544,15 +417,10 @@
             Assert("Expected only 1 family", families.Count == 1);
 
             // SQL
-<<<<<<< HEAD
             var familiesSqlQuery = client.CreateDocumentQuery<Family>(
                 collectionLink,
                 "SELECT * FROM Families f WHERE f.LastName = 'Andersen' ORDER BY f.Address.State DESC",
                 DefaultOptions);
-=======
-            var q = client.CreateDocumentQuery<Family>(collectionLink,
-                "SELECT * FROM Families f WHERE f.LastName = 'Andersen' ORDER BY f.Address.State DESC");
->>>>>>> 93ffad9f
 
             families = q.ToList();
             Assert("Expected only 1 family", families.Count == 1);
@@ -565,16 +433,10 @@
             // is a single child
 
             // SQL
-<<<<<<< HEAD
             var childrenSqlQuery = client.CreateDocumentQuery<Child>(
                 collectionLink,
                 "SELECT c FROM c IN f.Children", 
                 DefaultOptions).ToList();
-=======
-            var query = client.CreateDocumentQuery<Child>(collectionLink,
-                "SELECT c " +
-                "FROM c IN f.Children");
->>>>>>> 93ffad9f
 
             var children = query.ToList();
             foreach (var child in children)
@@ -583,11 +445,7 @@
             }
 
             // LINQ Query
-<<<<<<< HEAD
            var childrenLinqQuery = client.CreateDocumentQuery<Family>(collectionLink, DefaultOptions)
-=======
-           query = client.CreateDocumentQuery<Family>(collectionLink)
->>>>>>> 93ffad9f
                     .SelectMany(family => family.Children
                     .Select(c => c));
 
@@ -631,11 +489,7 @@
             }
 
             // LINQ
-<<<<<<< HEAD
             familiesChildrenAndPets = client.CreateDocumentQuery<Family>(collectionLink, DefaultOptions)
-=======
-            query = client.CreateDocumentQuery<Family>(collectionLink)
->>>>>>> 93ffad9f
                     .SelectMany(family => family.Children
                     .SelectMany(child => child.Pets
                     .Where(pet => pet.GivenName == "Fluffy")
@@ -657,12 +511,8 @@
         private static void QueryWithTwoJoins(string collectionLink)
         {
             // SQL
-<<<<<<< HEAD
             var familiesChildrenAndPets = client.CreateDocumentQuery<dynamic>(
                 collectionLink,
-=======
-            var query = client.CreateDocumentQuery<dynamic>(collectionLink,
->>>>>>> 93ffad9f
                 "SELECT f.id as family, c.FirstName AS child, p.GivenName AS pet " +
                 "FROM Families f " +
                 "JOIN c IN f.Children " +
@@ -676,11 +526,7 @@
             }
 
             // LINQ
-<<<<<<< HEAD
             familiesChildrenAndPets = client.CreateDocumentQuery<Family>(collectionLink, DefaultOptions)
-=======
-            query = client.CreateDocumentQuery<Family>(collectionLink)
->>>>>>> 93ffad9f
                     .SelectMany(family => family.Children
                     .SelectMany(child => child.Pets
                     .Select(pet => new
@@ -714,11 +560,7 @@
             }
 
             // LINQ
-<<<<<<< HEAD
             familiesAndChildren = client.CreateDocumentQuery<Family>(collectionLink, DefaultOptions)
-=======
-            query = client.CreateDocumentQuery<Family>(collectionLink)
->>>>>>> 93ffad9f
                     .SelectMany(family => family.Children
                     .Select(c => family.Id));
 
@@ -732,14 +574,10 @@
         private static void QueryWithStringMathAndArrayOperators(string collectionLink)
         {
             // Find all families where the lastName starts with "An" -> should return the Andersens
-<<<<<<< HEAD
             IQueryable<Family> results = client.CreateDocumentQuery<Family>(
                 collectionLink, 
                 "SELECT * FROM family WHERE STARTSWITH(family.LastName, 'An')", 
                 DefaultOptions);
-=======
-            var results = client.CreateDocumentQuery<Family>(collectionLink, "SELECT * FROM family WHERE STARTSWITH(family.LastName, 'An')");
->>>>>>> 93ffad9f
             Assert("Expected only 1 family", results.AsEnumerable().Count() == 1);
 
             // Same query in LINQ. You can also use other operators like string.Contains(), string.EndsWith(), string.Trim(), etc.
@@ -748,14 +586,10 @@
             Assert("Expected only 1 family", results.AsEnumerable().Count() == 1);
 
             // Round down numbers using FLOOR
-<<<<<<< HEAD
             IQueryable<int> numericResults = client.CreateDocumentQuery<int>(
                 collectionLink, 
                 "SELECT VALUE FLOOR(family.Children[0].Grade) FROM family",
                 DefaultOptions);
-=======
-            var numericResults = client.CreateDocumentQuery<int>(collectionLink, "SELECT VALUE FLOOR(family.Children[0].Grade) FROM family");
->>>>>>> 93ffad9f
             Assert("Expected grades [5, 2]", numericResults.AsEnumerable().SequenceEqual(new [] { 5, 8 }));
 
             // Same query in LINQ. You can also use other Math operators
