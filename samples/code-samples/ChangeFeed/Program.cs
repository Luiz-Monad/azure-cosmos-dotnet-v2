﻿namespace DocumentDB.Samples.Queries
{
    using Microsoft.Azure.Documents;
    using Microsoft.Azure.Documents.Client;
    using Microsoft.Azure.Documents.Linq;
    using Newtonsoft.Json;
    using Newtonsoft.Json.Serialization;
    using System;
    using System.Collections.Generic;
    using System.Configuration;
    using System.Threading.Tasks;
    using Newtonsoft.Json.Converters;

    //------------------------------------------------------------------------------------------------
    // This sample demonstrates how 
    //------------------------------------------------------------------------------------------------

    public class Program
    {
        private static DocumentClient client;

        // Assign an id for your database & collection 
        private static readonly string DatabaseName = "samples";
        private static readonly string CollectionName = "changefeed-samples";

        // Read the DocumentDB endpointUrl and authorizationKeys from config
        private static readonly string endpointUrl = ConfigurationManager.AppSettings["EndPointUrl"];
        private static readonly string authorizationKey = ConfigurationManager.AppSettings["AuthorizationKey"];

        public static void Main(string[] args)
        {
            try
            {
                //Get a Document client
                using (client = new DocumentClient(new Uri(endpointUrl), authorizationKey,
                    new ConnectionPolicy { ConnectionMode = ConnectionMode.Direct, ConnectionProtocol = Protocol.Tcp }))
                {
                    RunDemoAsync(DatabaseName, CollectionName).Wait();
                }
            }
#if !DEBUG
            catch (Exception e)
            {
                LogException(e);
            }
#endif
            finally
            {
                Console.WriteLine("End of demo, press any key to exit.");
                Console.ReadKey();
            }
        }

        private static async Task RunDemoAsync(string databaseId, string collectionId)
        {
<<<<<<< HEAD
            Database database = await client.CreateDatabaseIfNotExistsAsync(new Database { Id = databaseId });

            DocumentCollection collection = await GetOrCreateCollectionAsync(databaseId, collectionId);
=======
            await client.CreateDatabaseIfNotExistsAsync(new Database { Id = databaseId });

            DocumentCollection collectionDefinition = new DocumentCollection();
            collectionDefinition.Id = collectionId;
            collectionDefinition.IndexingPolicy = new IndexingPolicy(new RangeIndex(DataType.String) { Precision = -1 });
            collectionDefinition.PartitionKey.Paths.Add("/deviceId");

            await client.CreateDocumentCollectionIfNotExistsAsync(
                UriFactory.CreateDocumentCollectionUri(databaseId, collectionId),
                collectionDefinition,
                new RequestOptions { OfferThroughput = 2500 });
>>>>>>> fc16687e

            Uri collectionUri = UriFactory.CreateDocumentCollectionUri(databaseId, collectionId);

            Console.WriteLine("Inserting 100 documents");
            List<Task> insertTasks = new List<Task>();
            for (int i = 0; i < 100; i++)
            {
                insertTasks.Add(client.CreateDocumentAsync(
                    collectionUri,
                    new DeviceReading { DeviceId = string.Format("xsensr-{0}", i), MetricType = "Temperature", Unit = "Celsius", MetricValue = 990 }));
            }

            await Task.WhenAll(insertTasks);

            // Returns all documents in the collection.
            Console.WriteLine("Reading all changes from the beginning");
            Dictionary<string, string> checkpoints = await GetChanges(client, collectionUri, new Dictionary<string, string>());

            Console.WriteLine("Inserting 2 new documents");
            await client.CreateDocumentAsync(
                collectionUri, 
                new DeviceReading { DeviceId = "xsensr-201", MetricType = "Temperature", Unit = "Celsius", MetricValue = 1000 });
            await client.CreateDocumentAsync(
                collectionUri, 
                new DeviceReading { DeviceId = "xsensr-212", MetricType = "Pressure", Unit = "psi", MetricValue = 1000 });

            // Returns only the two documents created above.
            Console.WriteLine("Reading changes using Change Feed from the last checkpoint");
            checkpoints = await GetChanges(client, collectionUri, checkpoints);
        }

        /// <summary>
        /// Get changes within the collection since the last checkpoint. This sample shows how to process the change 
        /// feed from a single worker. When working with large collections, this is typically split across multiple
        /// workers each processing a single or set of partition key ranges.
        /// </summary>
        /// <param name="client">DocumentDB client instance</param>
        /// <param name="collection">Collection to retrieve changes from</param>
        /// <param name="checkpoints"></param>
        /// <returns></returns>
        private static async Task<Dictionary<string, string>> GetChanges(
            DocumentClient client,
            Uri collectionUri,
            Dictionary<string, string> checkpoints)
        {
            int numChangesRead = 0;
            string pkRangesResponseContinuation = null;
            List<PartitionKeyRange> partitionKeyRanges = new List<PartitionKeyRange>();

            do
            {
                FeedResponse<PartitionKeyRange> pkRangesResponse = await client.ReadPartitionKeyRangeFeedAsync(
                    collectionUri, 
                    new FeedOptions { RequestContinuation = pkRangesResponseContinuation });

                partitionKeyRanges.AddRange(pkRangesResponse);
                pkRangesResponseContinuation = pkRangesResponse.ResponseContinuation;
            }
            while (pkRangesResponseContinuation != null);

            foreach (PartitionKeyRange pkRange in partitionKeyRanges)
            {
                string continuation = null;
                checkpoints.TryGetValue(pkRange.Id, out continuation);

                IDocumentQuery<Document> query = client.CreateDocumentChangeFeedQuery(
                    collectionUri,
                    new ChangeFeedOptions
                    {
                        PartitionKeyRangeId = pkRange.Id,
                        StartFromBeginning = true,
                        RequestContinuation = continuation,
                        MaxItemCount = -1
                    });

                while (query.HasMoreResults)
                {
                    FeedResponse<DeviceReading> readChangesResponse = query.ExecuteNextAsync<DeviceReading>().Result;

                    foreach (DeviceReading changedDocument in readChangesResponse)
                    {
                        Console.WriteLine("\tRead document {0} from the change feed.", changedDocument.Id);
                        numChangesRead++;
                    }

                    checkpoints[pkRange.Id] = readChangesResponse.ResponseContinuation;
                }
            }

            Console.WriteLine("Read {0} documents from the change feed", numChangesRead);

            return checkpoints;
        }

        /// <summary>
<<<<<<< HEAD
        /// Get a DocuemntCollection by id, or create a new one if one with the id provided doesn't exist.
        /// </summary>
        /// <param name="id">The id of the DocumentCollection to search for, or create.</param>
        /// <returns>The matched, or created, DocumentCollection object</returns>
        private static async Task<DocumentCollection> GetOrCreateCollectionAsync(string databaseId, string collectionId)
        {
            DocumentCollection collectionDefinition = new DocumentCollection();
            collectionDefinition.Id = collectionId;
            collectionDefinition.IndexingPolicy = new IndexingPolicy(new RangeIndex(DataType.String) { Precision = -1 });
            collectionDefinition.PartitionKey.Paths.Add("/deviceId");

            return await client.CreateDocumentCollectionIfNotExistsAsync(
                UriFactory.CreateDatabaseUri(databaseId),
                collectionDefinition,
                new RequestOptions { OfferThroughput = 10100 });
        }

        /// <summary>
=======
>>>>>>> fc16687e
        /// Log exception error message to the console
        /// </summary>
        /// <param name="e">The caught exception.</param>
        private static void LogException(Exception e)
        {
            ConsoleColor color = Console.ForegroundColor;
            Console.ForegroundColor = ConsoleColor.Red;

            Exception baseException = e.GetBaseException();
            if (e is DocumentClientException)
            {
                DocumentClientException de = (DocumentClientException)e;
                Console.WriteLine("{0} error occurred: {1}, Message: {2}", de.StatusCode, de.Message, baseException.Message);
            }
            else
            {
                Console.WriteLine("Error: {0}, Message: {1}", e.Message, baseException.Message);
            }

            Console.ForegroundColor = color;
        }

        public class DeviceReading
        {
            [JsonProperty("id")]
            public string Id { get; set; }

            [JsonProperty("deviceId")]
            public string DeviceId { get; set; }

            [JsonConverter(typeof(IsoDateTimeConverter))]
            [JsonProperty("readingTime")]
            public DateTime ReadingTime { get; set; }

            [JsonProperty("metricType")]
            public string MetricType { get; set; }

            [JsonProperty("unit")]
            public string Unit { get; set; }

            [JsonProperty("metricValue")]
            public double MetricValue { get; set; }
        }
    }
}<|MERGE_RESOLUTION|>--- conflicted
+++ resolved
@@ -53,11 +53,6 @@
 
         private static async Task RunDemoAsync(string databaseId, string collectionId)
         {
-<<<<<<< HEAD
-            Database database = await client.CreateDatabaseIfNotExistsAsync(new Database { Id = databaseId });
-
-            DocumentCollection collection = await GetOrCreateCollectionAsync(databaseId, collectionId);
-=======
             await client.CreateDatabaseIfNotExistsAsync(new Database { Id = databaseId });
 
             DocumentCollection collectionDefinition = new DocumentCollection();
@@ -69,7 +64,6 @@
                 UriFactory.CreateDocumentCollectionUri(databaseId, collectionId),
                 collectionDefinition,
                 new RequestOptions { OfferThroughput = 2500 });
->>>>>>> fc16687e
 
             Uri collectionUri = UriFactory.CreateDocumentCollectionUri(databaseId, collectionId);
 
@@ -165,27 +159,6 @@
         }
 
         /// <summary>
-<<<<<<< HEAD
-        /// Get a DocuemntCollection by id, or create a new one if one with the id provided doesn't exist.
-        /// </summary>
-        /// <param name="id">The id of the DocumentCollection to search for, or create.</param>
-        /// <returns>The matched, or created, DocumentCollection object</returns>
-        private static async Task<DocumentCollection> GetOrCreateCollectionAsync(string databaseId, string collectionId)
-        {
-            DocumentCollection collectionDefinition = new DocumentCollection();
-            collectionDefinition.Id = collectionId;
-            collectionDefinition.IndexingPolicy = new IndexingPolicy(new RangeIndex(DataType.String) { Precision = -1 });
-            collectionDefinition.PartitionKey.Paths.Add("/deviceId");
-
-            return await client.CreateDocumentCollectionIfNotExistsAsync(
-                UriFactory.CreateDatabaseUri(databaseId),
-                collectionDefinition,
-                new RequestOptions { OfferThroughput = 10100 });
-        }
-
-        /// <summary>
-=======
->>>>>>> fc16687e
         /// Log exception error message to the console
         /// </summary>
         /// <param name="e">The caught exception.</param>
