namespace DocumentDB.ChangeFeedProcessor
{
    using ChangeFeedProcessor.DocumentLeaseStore;
    using Microsoft.Azure.Documents;
    using Microsoft.Azure.Documents.Client;
    using Microsoft.Azure.Documents.Linq;
    using System;
    using System.Collections.Concurrent;
    using System.Collections.Generic;
    using System.Diagnostics;
    using System.Globalization;
    using System.Linq;
    using System.Runtime.ExceptionServices;
    using System.Threading;
    using System.Threading.Tasks;

    /// <summary>
    /// Simple host for distributing change feed events across observers and thus allowing these observers scale.
    /// It distributes the load across its instances and allows dynamic scaling:
    ///   - Partitions in partitioned collections are distributed across instances/observers.
    ///   - New instance takes leases from existing instances to make distribution equal.
    ///   - If an instance dies, the leases are distributed across remaining instances.
    /// It's useful for scenario when partition count is high so that one host/VM is not capable of processing that many change feed events.
    /// Client application needs to implement <see cref="DocumentDB.ChangeFeedProcessor.IChangeFeedObserver"/> and register processor implementation with ChangeFeedEventHost.
    /// </summary>
    /// <remarks>
    /// It uses auxiliary document collection for managing leases for a partition.
    /// Every EventProcessorHost instance is performing the following two tasks:
    ///     1) Renew Leases: It keeps track of leases currently owned by the host and continuously keeps on renewing the leases.
    ///     2) Acquire Leases: Each instance continuously polls all leases to check if there are any leases it should acquire 
    ///     for the system to get into balanced state.
    /// </remarks>
    /// <example>
    /// <code language="c#">
    /// <![CDATA[
    /// class DocumentFeedObserver : IChangeFeedObserver
    /// {
    ///     private static int s_totalDocs = 0;
    ///     public Task OpenAsync(ChangeFeedObserverContext context)
    ///     {
    ///         Console.WriteLine("Worker opened, {0}", context.PartitionKeyRangeId);
    ///         return Task.CompletedTask;  // Requires targeting .NET 4.6+.
    ///     }
    ///     public Task CloseAsync(ChangeFeedObserverContext context, ChangeFeedObserverCloseReason reason)
    ///     {
    ///         Console.WriteLine("Worker closed, {0}", context.PartitionKeyRangeId);
    ///         return Task.CompletedTask;
    ///     }
    ///     public Task ProcessChangesAsync(ChangeFeedObserverContext context, IReadOnlyList<Document> docs)
    ///     {
    ///         Console.WriteLine("Change feed: total {0} doc(s)", Interlocked.Add(ref s_totalDocs, docs.Count));
    ///         return Task.CompletedTask;
    ///     }
    /// }
    /// static async Task StartChangeFeedHost()
    /// {
    ///     string hostName = Guid.NewGuid().ToString();
    ///     DocumentCollectionInfo documentCollectionLocation = new DocumentCollectionInfo
    ///     {
    ///         Uri = new Uri("https://YOUR_SERVICE.documents.azure.com:443/"),
    ///         MasterKey = "YOUR_SECRET_KEY==",
    ///         DatabaseName = "db1",
    ///         CollectionName = "documents"
    ///     };
    ///     DocumentCollectionInfo leaseCollectionLocation = new DocumentCollectionInfo
    ///     {
    ///         Uri = new Uri("https://YOUR_SERVICE.documents.azure.com:443/"),
    ///         MasterKey = "YOUR_SECRET_KEY==",
    ///         DatabaseName = "db1",
    ///         CollectionName = "leases"
    ///     };
    ///     Console.WriteLine("Main program: Creating ChangeFeedEventHost...");
    ///     ChangeFeedEventHost host = new ChangeFeedEventHost(hostName, documentCollectionLocation, leaseCollectionLocation);
    ///     await host.RegisterObserverAsync<DocumentFeedObserver>();
    ///     Console.WriteLine("Main program: press Enter to stop...");
    ///     Console.ReadLine();
    ///     await host.UnregisterObserversAsync();
    /// }
    /// ]]>
    /// </code>
    /// </example>
    public class ChangeFeedEventHost : IPartitionObserver<DocumentServiceLease>
    {
<<<<<<< HEAD
        const string DefaultUserAgentSuffix = "changefeed-0.3.3";
=======
        const string DefaultUserAgentSuffix = "changefeed-0.3.2";
>>>>>>> 278cf810
        const string LeaseContainerName = "docdb-changefeed";
        const string LSNPropertyName = "_lsn";

        readonly DocumentCollectionInfo collectionLocation;

        string leasePrefix;
        string collectionSelfLink;
        DocumentClient documentClient;
        ChangeFeedOptions changeFeedOptions;
        ChangeFeedHostOptions options;
        PartitionManager<DocumentServiceLease> partitionManager;
        ILeaseManager<DocumentServiceLease> leaseManager;
        ICheckpointManager checkpointManager;
        DocumentCollectionInfo auxCollectionLocation;

        ConcurrentDictionary<string, CheckpointStats> statsSinceLastCheckpoint = new ConcurrentDictionary<string, CheckpointStats>();
        IChangeFeedObserverFactory observerFactory;
        ConcurrentDictionary<string, WorkerData> partitionKeyRangeIdToWorkerMap;
        int isShutdown = 0;

#if DEBUG
        int partitionCount;
#endif

        /// <summary>
        /// Initializes a new instance of the <see cref="DocumentDB.ChangeFeedProcessor.ChangeFeedEventHost"/> class.
        /// </summary>
        /// <param name="hostName">Unique name for this host.</param>
        /// <param name="documentCollectionLocation">Specifies location of the DocumentDB collection to monitor changes for.</param>
        /// <param name="auxCollectionLocation">Specifies location of auxiliary data for load-balancing instances of <see cref="DocumentDB.ChangeFeedProcessor.ChangeFeedEventHost" />.</param>
        public ChangeFeedEventHost(string hostName, DocumentCollectionInfo documentCollectionLocation, DocumentCollectionInfo auxCollectionLocation)
            : this(hostName, documentCollectionLocation, auxCollectionLocation, new ChangeFeedOptions(), new ChangeFeedHostOptions())
        {
        }

        /// <summary>
        /// Initializes a new instance of the <see cref="DocumentDB.ChangeFeedProcessor.ChangeFeedEventHost"/> class.
        /// </summary>
        /// <param name="hostName">Unique name for this host.</param>
        /// <param name="documentCollectionLocation">Specifies location of the DocumentDB collection to monitor changes for.</param>
        /// <param name="auxCollectionLocation">Specifies location of auxiliary data for load-balancing instances of <see cref="DocumentDB.ChangeFeedProcessor.ChangeFeedEventHost" />.</param>
        /// <param name="changeFeedOptions">Options to pass to the Microsoft.AzureDocuments.DocumentClient.CreateChangeFeedQuery API.</param>
        /// <param name="hostOptions">Additional options to control load-balancing of <see cref="DocumentDB.ChangeFeedProcessor.ChangeFeedEventHost" /> instances.</param>
        public ChangeFeedEventHost(
            string hostName, 
            DocumentCollectionInfo documentCollectionLocation, 
            DocumentCollectionInfo auxCollectionLocation, 
            ChangeFeedOptions changeFeedOptions, 
            ChangeFeedHostOptions hostOptions)
        {
            if (documentCollectionLocation == null) throw new ArgumentException("documentCollectionLocation");
            if (documentCollectionLocation.Uri == null) throw new ArgumentException("documentCollectionLocation.Uri");
            if (string.IsNullOrWhiteSpace(documentCollectionLocation.DatabaseName)) throw new ArgumentException("documentCollectionLocation.DatabaseName");
            if (string.IsNullOrWhiteSpace(documentCollectionLocation.CollectionName)) throw new ArgumentException("documentCollectionLocation.CollectionName");
            if (hostOptions.MinPartitionCount > hostOptions.MaxPartitionCount) throw new ArgumentException("hostOptions.MinPartitionCount cannot be greater than hostOptions.MaxPartitionCount");

            this.collectionLocation = CanoninicalizeCollectionInfo(documentCollectionLocation);
            this.changeFeedOptions = changeFeedOptions;
            this.options = hostOptions;
            this.HostName = hostName;
            this.auxCollectionLocation = CanoninicalizeCollectionInfo(auxCollectionLocation);
            this.partitionKeyRangeIdToWorkerMap = new ConcurrentDictionary<string, WorkerData>();
        }

        /// <summary>Gets the host name, which is a unique name for the instance.</summary>
        /// <value>The host name.</value>
        public string HostName { get; private set; }

        /// <summary>Asynchronously registers the observer interface implementation with the host.
        /// This method also starts the host and enables it to start participating in the partition distribution process.</summary>
        /// <typeparam name="T">Implementation of your application-specific event observer.</typeparam>
        /// <returns>A task indicating that the <see cref="DocumentDB.ChangeFeedProcessor.ChangeFeedEventHost" /> instance has started.</returns>
        public async Task RegisterObserverAsync<T>() where T : IChangeFeedObserver, new()
        {
            this.observerFactory = new ChangeFeedObserverFactory<T>();
            await this.StartAsync();
        }

        /// <summary>
        /// Asynchronously registers the observer factory implementation with the host.
        /// This method also starts the host and enables it to start participating in the partition distribution process.
        /// </summary>
        /// <param name="factory">Implementation of your application-specific event observer factory.</typeparam>
        /// <returns>A task indicating that the <see cref="DocumentDB.ChangeFeedProcessor.ChangeFeedEventHost" /> instance has started.</returns>
        public async Task RegisterObserverFactoryAsync(IChangeFeedObserverFactory factory)
        {
            this.observerFactory = factory;
            await this.StartAsync();
        }

        /// <summary>
        /// Asynchronously checks the current existing leases and calculates an estimate of remaining work per leased partitions.
        /// </summary>
        /// <returns>An estimate amount of remaining documents to be processed</returns>
        public async Task<long> GetEstimatedRemainingWork()
        {
            await this.InitializeAsync();

            long remaining = 0;
            ChangeFeedOptions options = new ChangeFeedOptions
            {
                MaxItemCount = 1
            };

            foreach (DocumentServiceLease existingLease in await this.leaseManager.ListLeases())
            {
                options.PartitionKeyRangeId = existingLease.PartitionId;
                options.RequestContinuation = existingLease.ContinuationToken;
                IDocumentQuery<Document> query = this.documentClient.CreateDocumentChangeFeedQuery(this.collectionSelfLink, options);
                FeedResponse<Document> response = null;

                try
                {
                    response = await query.ExecuteNextAsync<Document>();
                    long parsedLSNFromSessionToken = TryConvertToNumber(ParseAmountFromSessionToken(response.SessionToken));
                    long lastSequenceNumber = response.Count > 0 ? TryConvertToNumber(response.First().GetPropertyValue<string>(LSNPropertyName)) : parsedLSNFromSessionToken;
                    long partitionRemaining = parsedLSNFromSessionToken - lastSequenceNumber;
                    remaining += partitionRemaining < 0 ? 0 : partitionRemaining;
                }
                catch (DocumentClientException ex)
                {
                    ExceptionDispatchInfo exceptionDispatchInfo = ExceptionDispatchInfo.Capture(ex);
                    DocumentClientException dcex = (DocumentClientException)exceptionDispatchInfo.SourceException;
                    if ((StatusCode.NotFound == (StatusCode)dcex.StatusCode && SubStatusCode.ReadSessionNotAvailable != (SubStatusCode)GetSubStatusCode(dcex))
                        || StatusCode.Gone == (StatusCode)dcex.StatusCode)
                    {
                        // We are not explicitly handling Splits here to avoid any collision with an Observer that might have picked this up and managing the split
                        TraceLog.Error(string.Format("GetEstimateWork > Partition {0}: resource gone (subStatus={1}).", existingLease.PartitionId, GetSubStatusCode(dcex)));
                    }
                    else if (StatusCode.TooManyRequests == (StatusCode)dcex.StatusCode ||
                                    StatusCode.ServiceUnavailable == (StatusCode)dcex.StatusCode)
                    {
                        TraceLog.Warning(string.Format("GetEstimateWork > Partition {0}: retriable exception : {1}", existingLease.PartitionId, dcex.Message));
                    }
                    else
                    {
                        TraceLog.Error(string.Format("GetEstimateWork > Partition {0}: Unhandled exception", ex.Error.Message));
                    }
                }
            }

            return remaining;
        }

        /// <summary>Asynchronously shuts down the host instance. This method maintains the leases on all partitions currently held, and enables each 
        /// host instance to shut down cleanly by invoking the method with object.</summary> 
        /// <returns>A task that indicates the host instance has stopped.</returns>
        public async Task UnregisterObserversAsync()
        {
            await this.StopAsync(ChangeFeedObserverCloseReason.Shutdown);
            this.observerFactory = null;
        }

        Task IPartitionObserver<DocumentServiceLease>.OnPartitionAcquiredAsync(DocumentServiceLease lease)
        {
            Debug.Assert(lease != null && !string.IsNullOrEmpty(lease.Owner), "lease");
            TraceLog.Informational(string.Format("Host '{0}' partition {1}: acquired!", this.HostName, lease.PartitionId));

#if DEBUG
            Interlocked.Increment(ref this.partitionCount);
#endif

            IChangeFeedObserver observer = this.observerFactory.CreateObserver();
            ChangeFeedObserverContext context = new ChangeFeedObserverContext(lease.PartitionId, this);
            CancellationTokenSource cancellation = new CancellationTokenSource();

            WorkerData workerData = null;
            ManualResetEvent workerTaskOkToStart = new ManualResetEvent(false);

            // Create ChangeFeedOptions to use for this worker.
            ChangeFeedOptions options = new ChangeFeedOptions
            {
                MaxItemCount = this.changeFeedOptions.MaxItemCount,
                PartitionKeyRangeId = this.changeFeedOptions.PartitionKeyRangeId,
                SessionToken = this.changeFeedOptions.SessionToken,
                StartFromBeginning = this.changeFeedOptions.StartFromBeginning,
                RequestContinuation = this.changeFeedOptions.RequestContinuation
            };

            Task workerTask = Task.Run(async () =>
            {
                ChangeFeedObserverCloseReason? closeReason = null;
                try
                {
                    TraceLog.Verbose(string.Format("Worker task waiting for start signal: partition '{0}'", lease.PartitionId));

                    workerTaskOkToStart.WaitOne();

                    Debug.Assert(workerData != null);
                    TraceLog.Verbose(string.Format("Worker task started: partition '{0}'", lease.PartitionId));

                    try
                    {
                        await observer.OpenAsync(context);
                    }
                    catch (Exception ex)
                    {
                        TraceLog.Error(string.Format("IChangeFeedObserver.OpenAsync exception: {0}", ex));
                        closeReason = ChangeFeedObserverCloseReason.ObserverError;
                        throw;
                    }

                    options.PartitionKeyRangeId = lease.PartitionId;
                    if (!string.IsNullOrEmpty(lease.ContinuationToken))
                    {
                        options.RequestContinuation = lease.ContinuationToken;
                    }

                    CheckpointStats checkpointStats = null;
                    if (!this.statsSinceLastCheckpoint.TryGetValue(lease.PartitionId, out checkpointStats) || checkpointStats == null)
                    {
                        // It could be that the lease was created by different host and we picked it up.
                        checkpointStats = this.statsSinceLastCheckpoint.AddOrUpdate(
                            lease.PartitionId, 
                            new CheckpointStats(), 
                            (partitionId, existingStats) => existingStats);
                        Trace.TraceWarning(string.Format("Added stats for partition '{0}' for which the lease was picked up after the host was started.", lease.PartitionId));
                    }

                    IDocumentQuery<Document> query = this.documentClient.CreateDocumentChangeFeedQuery(this.collectionSelfLink, options);

                    TraceLog.Verbose(string.Format("Worker start: partition '{0}', continuation '{1}'", lease.PartitionId, lease.ContinuationToken));

                    string lastContinuation = options.RequestContinuation;

                    while (this.isShutdown == 0)
                    {
                        do
                        {
                            ExceptionDispatchInfo exceptionDispatchInfo = null;
                            FeedResponse<Document> response = null;

                            try
                            {
                                response = await query.ExecuteNextAsync<Document>();
                                lastContinuation = response.ResponseContinuation;
                            }
                            catch (DocumentClientException ex)
                            {
                                exceptionDispatchInfo = ExceptionDispatchInfo.Capture(ex);
                            }

                            if (exceptionDispatchInfo != null)
                            {
                                DocumentClientException dcex = (DocumentClientException)exceptionDispatchInfo.SourceException;

                                if (StatusCode.NotFound == (StatusCode)dcex.StatusCode && SubStatusCode.ReadSessionNotAvailable != (SubStatusCode)GetSubStatusCode(dcex))
                                {
                                    // Most likely, the database or collection was removed while we were enumerating.
                                    // Shut down. The user will need to start over.
                                    // Note: this has to be a new task, can't await for shutdown here, as shudown awaits for all worker tasks.
                                    TraceLog.Error(string.Format("Partition {0}: resource gone (subStatus={1}). Aborting.", context.PartitionKeyRangeId, GetSubStatusCode(dcex)));
                                    await Task.Factory.StartNew(() => this.StopAsync(ChangeFeedObserverCloseReason.ResourceGone));
                                    break;
                                }
                                else if (StatusCode.Gone == (StatusCode)dcex.StatusCode)
                                {
                                    SubStatusCode subStatusCode = (SubStatusCode)GetSubStatusCode(dcex);
                                    if (SubStatusCode.PartitionKeyRangeGone == subStatusCode)
                                    {
                                        bool isSuccess = await HandleSplitAsync(context.PartitionKeyRangeId, lastContinuation, lease.Id);
                                        if (!isSuccess)
                                        {
                                            TraceLog.Error(string.Format("Partition {0}: HandleSplit failed! Aborting.", context.PartitionKeyRangeId));
                                            await Task.Factory.StartNew(() => this.StopAsync(ChangeFeedObserverCloseReason.ResourceGone));
                                            break;
                                        }

                                        // Throw LeaseLostException so that we take the lease down.
                                        throw new LeaseLostException(lease, exceptionDispatchInfo.SourceException, true);
                                    }
                                    else if (SubStatusCode.Splitting == subStatusCode)
                                    {
                                        TraceLog.Warning(string.Format("Partition {0} is splitting. Will retry to read changes until split finishes. {1}", context.PartitionKeyRangeId, dcex.Message));
                                    }
                                    else
                                    {
                                        exceptionDispatchInfo.Throw();
                                    }
                                }
                                else if (StatusCode.TooManyRequests == (StatusCode)dcex.StatusCode ||
                                    StatusCode.ServiceUnavailable == (StatusCode)dcex.StatusCode)
                                {
                                    TraceLog.Warning(string.Format("Partition {0}: retriable exception : {1}", context.PartitionKeyRangeId, dcex.Message));
                                }
                                else
                                {
                                    exceptionDispatchInfo.Throw();
                                }

                                await Task.Delay(dcex.RetryAfter != TimeSpan.Zero ? dcex.RetryAfter : this.options.FeedPollDelay, cancellation.Token);
                            }

                            if (response != null)
                            {
                                if (response.Count > 0)
                                {
                                    List<Document> docs = new List<Document>();
                                    docs.AddRange(response);

                                    try
                                    {
                                        context.FeedResponse = response;
                                        await observer.ProcessChangesAsync(context, docs);
                                    }
                                    catch (Exception ex)
                                    {
                                        TraceLog.Error(string.Format("IChangeFeedObserver.ProcessChangesAsync exception: {0}", ex));
                                        closeReason = ChangeFeedObserverCloseReason.ObserverError;
                                        throw;
                                    }
                                    finally
                                    {
                                        context.FeedResponse = null;
                                    }
                                }

                                checkpointStats.ProcessedDocCount += (uint)response.Count;

                                if (this.options.IsAutoCheckpointEnabled)
                                {
                                    if (IsCheckpointNeeded(lease, checkpointStats))
                                    {
                                        lease = workerData.Lease = await this.CheckpointAsync(lease, response.ResponseContinuation, context);
                                        checkpointStats.Reset();
                                    }
                                    else if (response.Count > 0)
                                    {
                                        TraceLog.Informational(string.Format("Checkpoint: not checkpointing for partition {0}, {1} docs, new continuation '{2}' as frequency condition is not met", lease.PartitionId, response.Count, response.ResponseContinuation));
                                    }
                                }
                            }
                        }
                        while (query.HasMoreResults && this.isShutdown == 0);

                        if (this.isShutdown == 0)
                        {
                            await Task.Delay(this.options.FeedPollDelay, cancellation.Token);
                        }
                    } // Outer while (this.isShutdown == 0) loop.

                    closeReason = ChangeFeedObserverCloseReason.Shutdown;
                }
                catch (LeaseLostException ex)
                {
                    closeReason = ex.IsGone ? ChangeFeedObserverCloseReason.LeaseGone : ChangeFeedObserverCloseReason.LeaseLost;
                }
                catch (TaskCanceledException ex)
                {
                    if (cancellation.IsCancellationRequested || this.isShutdown != 0)
                    {
                        TraceLog.Informational(string.Format("Cancel signal received for partition {0} worker!", context.PartitionKeyRangeId));
                        if (!closeReason.HasValue)
                        {
                            closeReason = ChangeFeedObserverCloseReason.Shutdown;
                        }
                    }
                    else
                    {
                        TraceLog.Warning(string.Format("Partition {0}: got task cancelled exception in non-shutdown scenario [cancellation={1}, isShutdown={2}], {3}", context.PartitionKeyRangeId, cancellation.IsCancellationRequested, this.isShutdown, ex.StackTrace));
                        if (!closeReason.HasValue)
                        {
                            closeReason = ChangeFeedObserverCloseReason.Unknown;
                        }
                    }
                }
                catch (Exception ex)
                {
                    TraceLog.Error(string.Format("Partition {0} exception: {1}", context.PartitionKeyRangeId, ex));
                    if (!closeReason.HasValue)
                    {
                        closeReason = ChangeFeedObserverCloseReason.Unknown;
                    }
                }

                if (closeReason.HasValue)
                {
                    TraceLog.Informational(string.Format("Releasing lease for partition {0} due to an error, reason: {1}!", context.PartitionKeyRangeId, closeReason.Value));

                    // Note: this has to be a new task, because OnPartitionReleasedAsync awaits for worker task.
                    await Task.Factory.StartNew(async () => await this.partitionManager.TryReleasePartitionAsync(context.PartitionKeyRangeId, true, closeReason.Value));
                }

                TraceLog.Informational(string.Format("Partition {0}: worker finished!", context.PartitionKeyRangeId));
            });

            workerData = new WorkerData(workerTask, observer, context, cancellation, lease);
            this.partitionKeyRangeIdToWorkerMap.AddOrUpdate(context.PartitionKeyRangeId, workerData, (string id, WorkerData d) => { return workerData; });
            workerTaskOkToStart.Set();

            return Task.FromResult(0);
        }
        
        async Task IPartitionObserver<DocumentServiceLease>.OnPartitionReleasedAsync(DocumentServiceLease l, ChangeFeedObserverCloseReason reason)
        {
#if DEBUG
            Interlocked.Decrement(ref this.partitionCount);
#endif

            TraceLog.Informational(string.Format("Host '{0}' releasing partition {1}...", this.HostName, l.PartitionId));
            WorkerData workerData = null;
            if (this.partitionKeyRangeIdToWorkerMap.TryGetValue(l.PartitionId, out workerData))
            {
                await workerData.CheckpointInProgress.WaitAsync();
                try
                {
                    workerData.Cancellation.Cancel();
                }
                finally
                {
                    workerData.CheckpointInProgress.Release();
                }

                try
                { 
                    await workerData.Observer.CloseAsync(workerData.Context, reason);
                }
                catch (Exception ex)
                {
                    // Eat all client exceptions.
                    TraceLog.Error(string.Format("IChangeFeedObserver.CloseAsync: exception: {0}", ex));
                }

                await workerData.Task;
                this.partitionKeyRangeIdToWorkerMap.TryRemove(l.PartitionId, out workerData);
            }

            TraceLog.Informational(string.Format("Host '{0}' partition {1}: released!", this.HostName, workerData.Context.PartitionKeyRangeId));
        }

        static DocumentCollectionInfo CanoninicalizeCollectionInfo(DocumentCollectionInfo collectionInfo)
        {
            DocumentCollectionInfo result = collectionInfo;
            if (string.IsNullOrEmpty(result.ConnectionPolicy.UserAgentSuffix))
            {
                result = new DocumentCollectionInfo(collectionInfo);
                result.ConnectionPolicy.UserAgentSuffix = DefaultUserAgentSuffix;
            }

            return result;
        }

        internal async Task CheckpointAsync(string continuation, ChangeFeedObserverContext context)
        {
            if (string.IsNullOrEmpty(continuation)) throw new ArgumentException("continuation");
            if (context == null) throw new ArgumentNullException("context");
            if (string.IsNullOrEmpty(context.PartitionKeyRangeId)) throw new ArgumentException("context.PartitionKeyRangeId");

            WorkerData workerData;
            this.partitionKeyRangeIdToWorkerMap.TryGetValue(context.PartitionKeyRangeId, out workerData);

            if(workerData == null)
            {
                TraceLog.Warning(string.Format("CheckpointAsync: called at wrong time, failed to get worker data for partition {0}. Most likely the partition is not longer owned by this host.", context.PartitionKeyRangeId));
                throw new LeaseLostException(string.Format("Failed to find lease for partition {0} in the set of owned leases.", context.PartitionKeyRangeId));
            }

            if (workerData.Lease == null)
            {
                TraceLog.Error(string.Format("CheckpointAsync: found the worker data but lease is null, for partition {0}. This should never happen.", context.PartitionKeyRangeId));
                throw new LeaseLostException(string.Format("Failed to find lease for partition {0}.", context.PartitionKeyRangeId));
            }

            await workerData.CheckpointInProgress.WaitAsync();
            try
            {
                if (workerData.Cancellation.IsCancellationRequested)
                {
                    TraceLog.Warning(string.Format("CheckpointAsync: called at wrong time, partition {0} is shutting down. The ownership of the partition by this host is about to end.", context.PartitionKeyRangeId));
                    throw new LeaseLostException(string.Format("CheckpointAsync: partition {0} is shutting down.", context.PartitionKeyRangeId));
                }

                workerData.Lease = await this.CheckpointAsync(workerData.Lease, continuation, context);
            }
            finally
            {
                workerData.CheckpointInProgress.Release();
            }
        }

        async Task<DocumentServiceLease> CheckpointAsync(DocumentServiceLease lease, string continuation, ChangeFeedObserverContext context)
        {
            Debug.Assert(lease != null);
            Debug.Assert(!string.IsNullOrEmpty(continuation));

            DocumentServiceLease result = null;
            try
            {
                result = (DocumentServiceLease)await this.checkpointManager.CheckpointAsync(lease, continuation, lease.SequenceNumber + 1);

                Debug.Assert(result.ContinuationToken == continuation, "ContinuationToken was not updated!");
                TraceLog.Informational(string.Format("Checkpoint: partition {0}, new continuation '{1}'", lease.PartitionId, continuation));
            }
            catch (LeaseLostException)
            {
                TraceLog.Warning(string.Format("Partition {0}: failed to checkpoint due to lost lease", context.PartitionKeyRangeId));
                throw;
            }
            catch (Exception ex)
            {
                TraceLog.Error(string.Format("Partition {0}: failed to checkpoint due to unexpected error: {1}", context.PartitionKeyRangeId, ex.Message));
                throw;
            }

            Debug.Assert(result != null);
            return await Task.FromResult<DocumentServiceLease>(result);
        }

        async Task InitializeAsync()
        {
            this.documentClient = new DocumentClient(this.collectionLocation.Uri, this.collectionLocation.MasterKey, this.collectionLocation.ConnectionPolicy);

            Uri databaseUri = UriFactory.CreateDatabaseUri(this.collectionLocation.DatabaseName);
            Database database = await this.documentClient.ReadDatabaseAsync(databaseUri);

            Uri collectionUri = UriFactory.CreateDocumentCollectionUri(this.collectionLocation.DatabaseName, this.collectionLocation.CollectionName);
            ResourceResponse<DocumentCollection> collectionResponse = await this.documentClient.ReadDocumentCollectionAsync(
                collectionUri, 
                new RequestOptions { PopulateQuotaInfo = true });
            DocumentCollection collection = collectionResponse.Resource;
            this.collectionSelfLink = collection.SelfLink;

            // Grab the options-supplied prefix if present otherwise leave it empty.
            string optionsPrefix = this.options.LeasePrefix ?? string.Empty;

            // Beyond this point all access to collection is done via this self link: if collection is removed, we won't access new one using same name by accident.
            this.leasePrefix = string.Format(CultureInfo.InvariantCulture, "{0}{1}_{2}_{3}", optionsPrefix, this.collectionLocation.Uri.Host, database.ResourceId, collection.ResourceId);

            var leaseManager = new DocumentServiceLeaseManager(
                this.auxCollectionLocation, 
                this.leasePrefix, 
                this.options.LeaseExpirationInterval, 
                this.options.LeaseRenewInterval);
            await leaseManager.InitializeAsync();

            this.leaseManager = leaseManager;
            this.checkpointManager = (ICheckpointManager)leaseManager;

            if (this.options.DiscardExistingLeases)
            {
                TraceLog.Warning(string.Format("Host '{0}': removing all leases, as requested by ChangeFeedHostOptions", this.HostName));
                await this.leaseManager.DeleteAllAsync();
            }

            // Note: lease store is never stale as we use monitored colleciton Rid as id prefix for aux collection.
            // Collection was removed and re-created, the rid would change.
            // If it's not deleted, it's not stale. If it's deleted, it's not stale as it doesn't exist.
            await this.leaseManager.CreateLeaseStoreIfNotExistsAsync();

            var ranges = new Dictionary<string, PartitionKeyRange>();
            foreach (var range in await this.EnumPartitionKeyRangesAsync(this.collectionSelfLink))
            {
                ranges.Add(range.Id, range);
            }

            TraceLog.Informational(string.Format("Source collection: '{0}', {1} partition(s), {2} document(s)", this.collectionLocation.CollectionName, ranges.Count, GetDocumentCount(collectionResponse)));

            await this.CreateLeases(ranges);

            this.partitionManager = new PartitionManager<DocumentServiceLease>(this.HostName, this.leaseManager, this.options);
            await this.partitionManager.SubscribeAsync(this);
            await this.partitionManager.InitializeAsync();
        }

        /// <summary>
        /// Create leases for new partitions and take care of split partitions.
        /// </summary>
        private async Task CreateLeases(IDictionary<string, PartitionKeyRange> ranges)
        {
            Debug.Assert(ranges != null);

            // Get leases after getting ranges, to make sure that no other hosts checked in continuation for split partition after we got leases.
            var existingLeases = new Dictionary<string, DocumentServiceLease>();
            foreach (var lease in await this.leaseManager.ListLeases())
            {
                existingLeases.Add(lease.PartitionId, lease);
            }

            var gonePartitionIds = new HashSet<string>();
            foreach (var partitionId in existingLeases.Keys)
            {
                if (!ranges.ContainsKey(partitionId)) gonePartitionIds.Add(partitionId);
            }

            var addedPartitionIds = new List<string>();
            foreach (var range in ranges)
            {
                if (!existingLeases.ContainsKey(range.Key)) addedPartitionIds.Add(range.Key);
            }

            // Create leases for new partitions, if there was split, use continuation from parent partition.
            var parentIdToChildLeases = new ConcurrentDictionary<string, ConcurrentQueue<DocumentServiceLease>>();
            await addedPartitionIds.ForEachAsync(
                async addedRangeId =>
                {
                    this.statsSinceLastCheckpoint.AddOrUpdate(
                        addedRangeId,
                        new CheckpointStats(),
                        (partitionId, existingStats) => existingStats);

                    string continuationToken = null;
                    string parentIds = string.Empty;
                    var range = ranges[addedRangeId];
                    if (range.Parents != null && range.Parents.Count > 0)   // Check for split.
                    {
                        foreach (var parentRangeId in range.Parents)
                        {
                            if (gonePartitionIds.Contains(parentRangeId))
                            {
                                // Transfer continiation from lease for gone parent to lease for its child partition.
                                Debug.Assert(existingLeases[parentRangeId] != null);

                                parentIds += parentIds.Length == 0 ? parentRangeId : "," + parentRangeId;
                                if (continuationToken != null)
                                {
                                    TraceLog.Warning(string.Format("Partition {0}: found more than one parent, new continuation '{1}', current '{2}', will use '{3}'", addedRangeId, existingLeases[parentRangeId].ContinuationToken, existingLeases[parentRangeId].ContinuationToken));
                                }

                                continuationToken = existingLeases[parentRangeId].ContinuationToken;
                            }
                        }
                    }

                    bool wasCreated = await this.leaseManager.CreateLeaseIfNotExistAsync(addedRangeId, continuationToken);

                    if (wasCreated)
                    {
                        if (parentIds.Length == 0)
                        {
                            TraceLog.Informational(string.Format("Created lease for partition '{0}', continuation '{1}'.", addedRangeId, continuationToken));
                        }
                        else
                        {
                            TraceLog.Informational(string.Format("Created lease for partition '{0}' as child of split partition(s) '{1}', continuation '{2}'.", addedRangeId, parentIds, continuationToken));
                        }
                    }
                    else
                    {
                        TraceLog.Warning(string.Format("Some other host created lease for '{0}' as child of split partition(s) '{1}', continuation '{2}'.", addedRangeId, parentIds, continuationToken));
                    }
                },
                this.options.DegreeOfParallelism);

            // Remove leases for splitted (and thus gone partitions) and update continuation token.
            await gonePartitionIds.ForEachAsync(
                async goneRangeId =>
                {
                    await this.leaseManager.DeleteAsync(existingLeases[goneRangeId]);
                    TraceLog.Informational(string.Format("Deleted lease for gone (splitted) partition '{0}', continuation '{1}'", goneRangeId, existingLeases[goneRangeId].ContinuationToken));

                    CheckpointStats removedStatsUnused;
                    this.statsSinceLastCheckpoint.TryRemove(goneRangeId, out removedStatsUnused);
                },
                this.options.DegreeOfParallelism);
        }

        async Task<List<PartitionKeyRange>> EnumPartitionKeyRangesAsync(string collectionSelfLink)
        {
            Debug.Assert(!string.IsNullOrWhiteSpace(collectionSelfLink), "collectionSelfLink");

            string partitionkeyRangesPath = string.Format(CultureInfo.InvariantCulture, "{0}/pkranges", collectionSelfLink);

            FeedResponse<PartitionKeyRange> response = null;
            var partitionKeyRanges = new List<PartitionKeyRange>();
            do
            {
                FeedOptions feedOptions = new FeedOptions { MaxItemCount = 1000, RequestContinuation = response != null ? response.ResponseContinuation : null };
                response = await this.documentClient.ReadPartitionKeyRangeFeedAsync(partitionkeyRangesPath, feedOptions);
                partitionKeyRanges.AddRange(response);
            }
            while (!string.IsNullOrEmpty(response.ResponseContinuation));

            return partitionKeyRanges;
        }

        async Task StartAsync()
        {
            await this.InitializeAsync();
            await this.partitionManager.StartAsync();
        }

        async Task StopAsync(ChangeFeedObserverCloseReason reason)
        {
            if (Interlocked.CompareExchange(ref this.isShutdown, 1, 0) != 0)
            {
                return;
            }

            TraceLog.Informational(string.Format("Host '{0}': STOP signal received!", this.HostName));

            List<Task> closingTasks = new List<Task>();

            // Trigger stop for PartitionManager so it triggers shutdown of AcquireLease task and starts processor shutdown
            closingTasks.Add(this.partitionManager.StopAsync(reason));

            // Stop all workers.
            TraceLog.Informational(string.Format("Host '{0}': Cancelling {1} workers.", this.HostName, this.partitionKeyRangeIdToWorkerMap.Count));
            foreach (var item in this.partitionKeyRangeIdToWorkerMap.Values)
            {
                item.Cancellation.Cancel();
                closingTasks.Add(item.Task);
            }

            // wait for everything to shutdown
            TraceLog.Informational(string.Format("Host '{0}': Waiting for {1} closing tasks...", this.HostName, closingTasks.Count));
            if (closingTasks.Count > 0)
            {
                await Task.WhenAll(closingTasks.ToArray());
            }

            this.partitionKeyRangeIdToWorkerMap.Clear();

            if (this.leaseManager is IDisposable)
            {
                ((IDisposable)this.leaseManager).Dispose();
            }

            TraceLog.Informational(string.Format("Host '{0}': stopped.", this.HostName));
        }

        /// <summary>
        /// Handle split for given partition.
        /// </summary>
        /// <param name="partitionKeyRangeId">The id of the partition that was splitted, aka parent partition.</param>
        /// <param name="continuationToken">Continuation token on split partition before split.</param>
        /// <param name="leaseId">The id of the lease. This is needed to avoid extra call to ILeaseManager to get the lease by partitionId.</param>
        /// <returns>True on success, false on failure.</returns>
        private async Task<bool> HandleSplitAsync(string partitionKeyRangeId, string continuationToken, string leaseId)
        {
            Debug.Assert(!string.IsNullOrEmpty(partitionKeyRangeId));
            Debug.Assert(!string.IsNullOrEmpty(leaseId));

            TraceLog.Informational(string.Format("Partition {0} is gone due to split, continuation '{1}'", partitionKeyRangeId, continuationToken));

            List<PartitionKeyRange> allRanges = await this.EnumPartitionKeyRangesAsync(this.collectionSelfLink);

            var childRanges = new List<PartitionKeyRange>(allRanges.Where(range => range.Parents.Contains(partitionKeyRangeId)));
            if (childRanges.Count < 2)
            {
                TraceLog.Error(string.Format("Partition {0} had split but we failed to find at least 2 child paritions."));
                return false;
            }

            var tasks = new List<Task>();
            foreach (var childRange in childRanges)
            {
                tasks.Add(this.leaseManager.CreateLeaseIfNotExistAsync(childRange.Id, continuationToken));
                TraceLog.Informational(string.Format("Creating lease for partition '{0}' as child of partition '{1}', continuation '{2}'", childRange.Id, partitionKeyRangeId, continuationToken));
            }

            await Task.WhenAll(tasks);
            await this.leaseManager.DeleteAsync(new DocumentServiceLease { Id = leaseId });

            TraceLog.Informational(string.Format("Deleted lease for gone (splitted) partition '{0}' continuation '{1}'", partitionKeyRangeId, continuationToken));

            // Note: the rest is up to lease taker, that after waking up would consume these new leases.
            return true;
        }

        private int GetSubStatusCode(DocumentClientException exception)
        {
            Debug.Assert(exception != null);

            const string SubStatusHeaderName = "x-ms-substatus";
            string valueSubStatus = exception.ResponseHeaders.Get(SubStatusHeaderName);
            if (!string.IsNullOrEmpty(valueSubStatus))
            {
                int subStatusCode = 0;
                if (int.TryParse(valueSubStatus, NumberStyles.Integer, CultureInfo.InvariantCulture, out subStatusCode))
                {
                    return subStatusCode;
                }
            }

            return -1;
        }

        private bool IsCheckpointNeeded(DocumentServiceLease lease, CheckpointStats checkpointStats)
        {
            Debug.Assert(lease != null);
            Debug.Assert(checkpointStats != null);

            if (checkpointStats.ProcessedDocCount == 0)
            {
                return false;
            }

            bool isCheckpointNeeded = true;

            if (this.options.CheckpointFrequency != null &&
                (this.options.CheckpointFrequency.ProcessedDocumentCount.HasValue || this.options.CheckpointFrequency.TimeInterval.HasValue))
            {
                // Note: if either condition is satisfied, we checkpoint.
                isCheckpointNeeded = false;
                if (this.options.CheckpointFrequency.ProcessedDocumentCount.HasValue)
                {
                    isCheckpointNeeded = checkpointStats.ProcessedDocCount >= this.options.CheckpointFrequency.ProcessedDocumentCount.Value;
                }

                if (this.options.CheckpointFrequency.TimeInterval.HasValue)
                {
                    isCheckpointNeeded = isCheckpointNeeded ||
                        DateTime.Now - checkpointStats.LastCheckpointTime >= this.options.CheckpointFrequency.TimeInterval.Value;
                }
            }

            return isCheckpointNeeded;
        }

        private static long TryConvertToNumber(string number)
        {
            if (string.IsNullOrEmpty(number))
            {
                return 0;
            }

            long parsed = 0;
            if (!long.TryParse(number, NumberStyles.Any, CultureInfo.InvariantCulture, out parsed))
            {
                TraceLog.Warning(string.Format(CultureInfo.InvariantCulture, "Cannot parse number '{0}'.", number));
                return 0;
            }

            return parsed;
        }

        private static string ParseAmountFromSessionToken(string sessionToken)
        {
            if (string.IsNullOrEmpty(sessionToken))
            {
                return string.Empty;
            }

            int separatorIndex = sessionToken.IndexOf(':');
            return sessionToken.Substring(separatorIndex + 1);
        }

        private static Int64 GetDocumentCount(ResourceResponse<DocumentCollection> response)
        {
            Debug.Assert(response != null);

            var resourceUsage = response.ResponseHeaders["x-ms-resource-usage"];
            if (resourceUsage != null)
            {
                var parts = resourceUsage.Split(';');
                foreach (var part in parts)
                {
                    var name = part.Split('=');
                    if (name.Length > 1 && string.Equals(name[0], "documentsCount", StringComparison.OrdinalIgnoreCase) && !string.IsNullOrEmpty(name[1]))
                    {
                        Int64 result = -1;
                        if (Int64.TryParse(name[1], out result))
                        {
                            return result;
                        }
                        else
                        {
                            TraceLog.Error(string.Format("Failed to get document count from response, can't Int64.TryParse('{0}')", part));
                        }

                        break;
                    }
                }
            }

            return -1;
        }

        private class WorkerData
        {
            public WorkerData(Task task, IChangeFeedObserver observer, ChangeFeedObserverContext context, CancellationTokenSource cancellation, DocumentServiceLease lease)
            {
                this.Task = task;
                this.Observer = observer;
                this.Context = context;
                this.Cancellation = cancellation;
                this.Lease = lease;
            }

            public Task Task { get; private set; }

            public IChangeFeedObserver Observer { get; private set; }

            public ChangeFeedObserverContext Context { get; private set; }

            public CancellationTokenSource Cancellation { get; private set; }

            public DocumentServiceLease Lease { get; set; }

            internal SemaphoreSlim CheckpointInProgress = new SemaphoreSlim(1, 1); // Use semphore as it doesn't have thread affinity.
        }

        /// <summary>
        /// Stats since last checkpoint.
        /// </summary>
        private class CheckpointStats
        {
            internal uint ProcessedDocCount { get; set; }

            internal DateTime LastCheckpointTime { get; set; }

            internal void Reset()
            {
                this.ProcessedDocCount = 0;
                this.LastCheckpointTime = DateTime.Now;
            }
        }
    }
}<|MERGE_RESOLUTION|>--- conflicted
+++ resolved
@@ -81,11 +81,7 @@
     /// </example>
     public class ChangeFeedEventHost : IPartitionObserver<DocumentServiceLease>
     {
-<<<<<<< HEAD
         const string DefaultUserAgentSuffix = "changefeed-0.3.3";
-=======
-        const string DefaultUserAgentSuffix = "changefeed-0.3.2";
->>>>>>> 278cf810
         const string LeaseContainerName = "docdb-changefeed";
         const string LSNPropertyName = "_lsn";
 
